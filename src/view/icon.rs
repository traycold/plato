use std::path::Path;
use fnv::FnvHashMap;
use lazy_static::lazy_static;
use crate::device::CURRENT_DEVICE;
use crate::framebuffer::{Framebuffer, Pixmap, UpdateMode};
use super::{View, Event, Hub, Bus, ViewId, Align};
use super::BORDER_RADIUS_SMALL;
use crate::gesture::GestureEvent;
use crate::input::{DeviceEvent, FingerStatus};
use crate::document::pdf::PdfOpener;
use crate::color::{TEXT_NORMAL, TEXT_INVERTED_HARD};
use crate::unit::{scale_by_dpi, scale_by_dpi_raw};
use crate::geom::{Rectangle, CornerSpec};
use crate::font::Fonts;
use crate::app::Context;

const ICON_SCALE: f32 = 1.0 / 32.0;

lazy_static! {
    pub static ref ICONS_PIXMAPS: FnvHashMap<&'static str, Pixmap> = {
        let mut m = FnvHashMap::default();
        let scale = scale_by_dpi_raw(ICON_SCALE, CURRENT_DEVICE.dpi);
        let dir = Path::new("icons");
        for name in ["home", "search", "back", "frontlight", "frontlight-disabled", "menu",
                     "angle-left", "angle-right", "angle-left-small", "angle-right-small",
                     "delete-backward", "delete-forward", "move-backward", "move-forward",
<<<<<<< HEAD
                     "close",  "check_mark-small", "check_mark","check_mark-large",
                     "bullet", "arrow-left", "arrow-right", "double_angle-left", "double_angle-right",
                     "angle-down", "angle-up", "plus", "minus", "crop", "toc", "font_family", "font_size",
                     "line_height", "font_var", "margin", "plug", "ellipsis", "contrast", "gray"].iter().cloned() {
=======
                     "close",  "check_mark-small", "check_mark","check_mark-large", "bullet",
                     "arrow-left", "arrow-right", "double_angle-left", "double_angle-right",
                     "angle-down", "angle-up", "plus", "minus", "crop", "toc", "font_family",
                     "font_size", "line_height", "align-justify", "align-left", "align-right",
                     "align-center", "margin", "plug", "ellipsis", "contrast", "gray"].iter().cloned() {
>>>>>>> 30c8bdcb
            let path = dir.join(&format!("{}.svg", name));
            let doc = PdfOpener::new().and_then(|o| o.open(path)).unwrap();
            let pixmap = doc.page(0).and_then(|p| p.pixmap(scale)).unwrap();
            m.insert(name, pixmap);
        }
        m
    };
}

pub struct Icon {
    pub rect: Rectangle,
    children: Vec<Box<dyn View>>,
    pub name: String,
    background: u8,
    align: Align,
    corners: Option<CornerSpec>,
    event: Event,
    active: bool,
}

impl Icon {
    pub fn new(name: &str, rect: Rectangle, event: Event) -> Icon {
        Icon {
            rect,
            children: vec![],
            name: name.to_string(),
            background: TEXT_NORMAL[0],
            align: Align::Center,
            corners: None,
            event,
            active: false,
        }
    }

    pub fn background(mut self, background: u8) -> Icon {
        self.background = background;
        self
    }

    pub fn align(mut self, align: Align) -> Icon {
        self.align = align;
        self
    }

    pub fn corners(mut self, corners: Option<CornerSpec>) -> Icon {
        self.corners = corners;
        self
    }
}

impl View for Icon {
    fn handle_event(&mut self, evt: &Event, hub: &Hub, bus: &mut Bus, _context: &mut Context) -> bool {
        match *evt {
            Event::Device(DeviceEvent::Finger { status, position, .. }) => {
                match status {
                    FingerStatus::Down if self.rect.includes(position) => {
                        self.active = true;
                        hub.send(Event::Render(self.rect, UpdateMode::Fast)).unwrap();
                        true
                    },
                    FingerStatus::Up if self.active => {
                        self.active = false;
                        hub.send(Event::Render(self.rect, UpdateMode::Gui)).unwrap();
                        true
                    },
                    _ => false,
                }
            },
            Event::Gesture(GestureEvent::Tap(center)) if self.rect.includes(center) => {
                bus.push_back(self.event.clone());
                true
            },
            Event::Gesture(GestureEvent::HoldFinger(center)) if self.rect.includes(center) => {
                match self.event {
                    Event::Page(dir) => bus.push_back(Event::Chapter(dir)),
                    Event::Show(ViewId::Frontlight) => {
                        hub.send(Event::ToggleFrontlight).unwrap();
                    },
                    Event::Show(ViewId::MarginCropper) => {
                        bus.push_back(Event::ToggleNear(ViewId::MarginCropperMenu, self.rect));
                    },
                    Event::Show(ViewId::SearchBar) | Event::Focus(Some(ViewId::SearchInput)) => {
                        bus.push_back(Event::ToggleNear(ViewId::SearchMenu, self.rect));
                    },
                    Event::History(dir, false) => {
                        bus.push_back(Event::History(dir, true));
                    },
                    _ => (),
                }
                true
            },
            _ => false,
        }
    }

    fn render(&self, fb: &mut Framebuffer, _rect: Rectangle, _fonts: &mut Fonts) -> Rectangle {
        let dpi = CURRENT_DEVICE.dpi;

        let scheme = if self.active {
            TEXT_INVERTED_HARD
        } else {
            TEXT_NORMAL
        };

        let pixmap = ICONS_PIXMAPS.get(&self.name[..]).unwrap();
        let dx = self.align.offset(pixmap.width as i32, self.rect.width() as i32);
        let dy = (self.rect.height() as i32 - pixmap.height as i32) / 2;
        let pt = self.rect.min + pt!(dx, dy);

        if let Some(ref cs) = self.corners {
            fb.draw_rounded_rectangle(&self.rect, cs, self.background);
        } else {
            fb.draw_rectangle(&self.rect, self.background);
        }

        if self.active {
            let padding = ((self.rect.width() as i32 - pixmap.width as i32).min(self.rect.height() as i32 - pixmap.height as i32) / 3).max(1);
            let bg_rect = rect![pt - padding, pt + pt!(pixmap.width as i32, pixmap.height as i32) + padding];
            let border_radius = scale_by_dpi(BORDER_RADIUS_SMALL, dpi) as i32;
            fb.draw_rounded_rectangle(&bg_rect, &CornerSpec::Uniform(border_radius), scheme[0]);
        }

        fb.draw_blended_pixmap(pixmap, pt, scheme[1]);
        self.rect
    }

    fn resize(&mut self, rect: Rectangle, _hub: &Hub, _context: &mut Context) {
        if let Event::ToggleNear(_, ref mut event_rect) = self.event {
            *event_rect = rect;
        }
        self.rect = rect;
    }

    fn rect(&self) -> &Rectangle {
        &self.rect
    }

    fn rect_mut(&mut self) -> &mut Rectangle {
        &mut self.rect
    }

    fn children(&self) -> &Vec<Box<dyn View>> {
        &self.children
    }

    fn children_mut(&mut self) -> &mut Vec<Box<dyn View>> {
        &mut self.children
    }
}<|MERGE_RESOLUTION|>--- conflicted
+++ resolved
@@ -24,18 +24,11 @@
         for name in ["home", "search", "back", "frontlight", "frontlight-disabled", "menu",
                      "angle-left", "angle-right", "angle-left-small", "angle-right-small",
                      "delete-backward", "delete-forward", "move-backward", "move-forward",
-<<<<<<< HEAD
-                     "close",  "check_mark-small", "check_mark","check_mark-large",
-                     "bullet", "arrow-left", "arrow-right", "double_angle-left", "double_angle-right",
-                     "angle-down", "angle-up", "plus", "minus", "crop", "toc", "font_family", "font_size",
-                     "line_height", "font_var", "margin", "plug", "ellipsis", "contrast", "gray"].iter().cloned() {
-=======
                      "close",  "check_mark-small", "check_mark","check_mark-large", "bullet",
                      "arrow-left", "arrow-right", "double_angle-left", "double_angle-right",
                      "angle-down", "angle-up", "plus", "minus", "crop", "toc", "font_family",
                      "font_size", "line_height", "align-justify", "align-left", "align-right",
-                     "align-center", "margin", "plug", "ellipsis", "contrast", "gray"].iter().cloned() {
->>>>>>> 30c8bdcb
+                     "align-center", "margin", "plug", "ellipsis", "contrast", "gray", "font_var"].iter().cloned() {
             let path = dir.join(&format!("{}.svg", name));
             let doc = PdfOpener::new().and_then(|o| o.open(path)).unwrap();
             let pixmap = doc.page(0).and_then(|p| p.pixmap(scale)).unwrap();
