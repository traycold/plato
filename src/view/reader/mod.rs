mod tool_bar;
mod bottom_bar;
mod results_bar;
mod margin_cropper;
mod results_label;

use std::f32;
use std::thread;
use std::cmp::Ordering;
use std::sync::{Arc, Mutex, mpsc};
use std::sync::atomic::AtomicBool;
use std::sync::atomic::Ordering as AtomicOrdering;
use std::path::PathBuf;
use std::collections::{VecDeque, BTreeMap};
use chrono::Local;
use regex::Regex;
use crate::input::{DeviceEvent, FingerStatus, ButtonCode, ButtonStatus};
use crate::framebuffer::{Framebuffer, UpdateMode, Pixmap};
use crate::view::{View, Event, Hub, ViewId, EntryKind, EntryId, SliderId, Bus, THICKNESS_MEDIUM};
use crate::unit::{scale_by_dpi, mm_to_px};
use crate::device::{CURRENT_DEVICE, BAR_SIZES};
use crate::font::Fonts;
use crate::font::family_names;
use self::margin_cropper::{MarginCropper, BUTTON_DIAMETER};
use super::top_bar::TopBar;
use self::tool_bar::ToolBar;
use self::bottom_bar::BottomBar;
use self::results_bar::ResultsBar;
use crate::view::common::{locate, locate_by_id, shift};
use crate::view::common::{toggle_main_menu, toggle_battery_menu, toggle_clock_menu};
use crate::view::filler::Filler;
use crate::view::named_input::NamedInput;
use crate::view::search_bar::SearchBar;
use crate::view::keyboard::{Keyboard, DEFAULT_LAYOUT};
use crate::view::menu::{Menu, MenuKind};
use crate::view::notification::Notification;
use crate::settings::{guess_frontlight, FinishedAction, DEFAULT_FONT_FAMILY};
use crate::frontlight::LightLevels;
use crate::gesture::GestureEvent;
use crate::document::{Document, DocumentOpener, Location, BoundedText, Neighbors, BYTES_PER_PAGE};
use crate::document::{TocEntry, toc_as_html, chapter_from_index};
use crate::document::pdf::PdfOpener;
use crate::metadata::{Info, FileInfo, ReaderInfo, ZoomMode, PageScheme, Margin, CroppingMargins, make_query};
use crate::metadata::{DEFAULT_CONTRAST_EXPONENT, DEFAULT_CONTRAST_GRAY};
use crate::geom::{Point, Rectangle, Boundary, CornerSpec, BorderSpec, Dir, CycleDir, LinearDir, Axis, halves};
use crate::color::{BLACK, WHITE};
use crate::app::Context;

const HISTORY_SIZE: usize = 32;
const LINK_DIST_JITTER: f32 = 24.0;

pub struct Reader {
    rect: Rectangle,
    children: Vec<Box<dyn View>>,
    doc: Arc<Mutex<Box<dyn Document>>>,
    cache: BTreeMap<usize, Resource>,
    chunks: Vec<RenderChunk>,
    focus: Option<ViewId>,
    search: Option<Search>,
    search_direction: LinearDir,
    history: VecDeque<usize>,
    info: Info,
    current_page: usize,
    pages_count: usize,
    view_port: ViewPort,
    contrast: Contrast,
    synthetic: bool,
    page_turns: usize,
    refresh_every: u8,
    reflowable: bool,
    ephemeral: bool,
    finished: bool,
}

#[derive(Debug)]
struct ViewPort {
    zoom_mode: ZoomMode,
    top_offset: i32,
    margin_width: i32,
}

impl Default for ViewPort {
    fn default() -> Self {
        ViewPort {
            zoom_mode: ZoomMode::FitToPage,
            top_offset: 0,
            margin_width: 0,
        }
    }
}

#[derive(Debug)]
struct Contrast {
    exponent: f32,
    gray: f32,
}

impl Default for Contrast {
    fn default() -> Contrast {
        Contrast {
            exponent: DEFAULT_CONTRAST_EXPONENT,
            gray: DEFAULT_CONTRAST_GRAY,
        }
    }
}

#[derive(Debug)]
struct Resource {
    pixmap: Pixmap,
    frame: Rectangle,
    scale: f32,
}

#[derive(Debug, Clone)]
struct RenderChunk {
    location: usize,
    frame: Rectangle,
    position: Point,
    scale: f32,
}

#[derive(Debug)]
struct Search {
    query: String,
    highlights: BTreeMap<usize, Vec<Boundary>>,
    running: Arc<AtomicBool>,
    current_page: usize,
    results_count: usize,
}

impl Default for Search {
    fn default() -> Self {
        Search {
            query: String::new(),
            highlights: BTreeMap::new(),
            running: Arc::new(AtomicBool::new(true)),
            current_page: 0,
            results_count: 0,
        }
    }
}

fn scaling_factor(rect: &Rectangle, cropping_margin: &Margin, screen_margin_width: i32, dims: (f32, f32), zoom_mode: ZoomMode) -> f32 {
    let (page_width, page_height) = dims;
    let surface_width = (rect.width() as i32 - 2 * screen_margin_width) as f32;
    let frame_width = (1.0 - (cropping_margin.left + cropping_margin.right)) * page_width;
    let width_ratio = surface_width / frame_width;
    match zoom_mode {
        ZoomMode::FitToPage => {
            let surface_height = (rect.height() as i32 - 2 * screen_margin_width) as f32;
            let frame_height = (1.0 - (cropping_margin.top + cropping_margin.bottom)) * page_height;
            let height_ratio = surface_height / frame_height;
            width_ratio.min(height_ratio)
        },
        ZoomMode::FitToWidth => width_ratio,
    }
}

fn build_pixmap(rect: &Rectangle, doc: &mut Document, location: usize) -> (Pixmap, usize) {
    let scale = scaling_factor(rect, &Margin::default(), 0, doc.dims(location).unwrap(), ZoomMode::FitToPage);
    doc.pixmap(Location::Exact(location), scale).unwrap()
}

fn find_cut(frame: &Rectangle, y_pos: i32, scale: f32, dir: LinearDir, lines: &[BoundedText]) -> Option<i32> {
    let y_pos_u = y_pos as f32 / scale;
    let frame_u = frame.to_boundary() / scale;
    let mut rect_a: Option<Boundary> = None;

    for line in lines {
        if frame_u.overlaps(&line.rect) && !line.rect.contains(&frame_u) && y_pos_u >= line.rect.min.y && y_pos_u < line.rect.max.y {
            rect_a = Some(line.rect);
            break;
        }
    }

    let ra = rect_a?;

    let mut rect_b: Option<Boundary> = None;
    let target_ordering = if dir == LinearDir::Backward {
        Some(Ordering::Less)
    } else {
        Some(Ordering::Greater)
    };

    for line in lines {
        if line.rect.min.x < ra.max.x && ra.min.x < line.rect.max.x &&
           line.rect.min.y.partial_cmp(&ra.min.y) == target_ordering &&
           (rect_b.is_none() || rect_b.unwrap().min.y.partial_cmp(&line.rect.min.y) == target_ordering) {
            rect_b = Some(line.rect);
        }
    }

    if let Some(rb) = rect_b {
        let sum = if dir == LinearDir::Backward {
            rb.max.y + ra.min.y
        } else {
            ra.max.y + rb.min.y
        };

        Some((scale * sum / 2.0) as i32)
    } else {
        if dir == LinearDir::Backward {
            Some((scale * ra.min.y).floor() as i32 - 1)
        } else {
            Some((scale * ra.max.y).ceil() as i32 + 1)
        }
    }
}

impl Reader {
    pub fn new(rect: Rectangle, mut info: Info, hub: &Hub, context: &mut Context) -> Option<Reader> {
        let settings = &context.settings;
        let path = settings.library_path.join(&info.file.path);
        let opener = DocumentOpener::new(settings.reader.epub_engine);

        opener.open(&path).and_then(|mut doc| {
            let (width, height) = context.display.dims;
            let font_size = info.reader.as_ref().and_then(|r| r.font_size)
                                .unwrap_or(settings.reader.font_size);
            let first_location = doc.resolve_location(Location::Exact(0))?;

            doc.layout(width, height, font_size, CURRENT_DEVICE.dpi);
            doc.set_margin_width(info.reader.as_ref().and_then(|r| r.margin_width)
                                     .unwrap_or(settings.reader.margin_width));

            let mut view_port = ViewPort::default();
            let mut contrast = Contrast::default();
            let pages_count = doc.pages_count();
            let current_page;

            // TODO: use get_or_insert_with?
            if let Some(ref mut r) = info.reader {
                r.opened = Local::now();

                if r.finished {
                    r.finished = false;
                    r.current_page = first_location;
                }

                current_page = r.current_page;

                if let Some(zoom_mode) = r.zoom_mode {
                    view_port.zoom_mode = zoom_mode;
                }

                if let Some(top_offset) = r.top_offset {
                    view_port.top_offset = top_offset;
                }

                if !doc.is_reflowable() {
                    view_port.margin_width = mm_to_px(r.screen_margin_width.unwrap_or(0) as f32,
                                                      CURRENT_DEVICE.dpi) as i32;
                }

                if let Some(exponent) = r.contrast_exponent {
                    contrast.exponent = exponent;
                }

                if let Some(gray) = r.contrast_gray {
                    contrast.gray = gray;
                }

                if let Some(ref font_family) = r.font_family {
                    doc.set_font_family(font_family, &settings.reader.font_path);
                }

                if let Some(line_height) = r.line_height {
                    doc.set_line_height(line_height);
                }
            } else {
                current_page = first_location;

                info.reader = Some(ReaderInfo {
                    current_page,
                    pages_count,
                    .. Default::default()
                });

                if settings.reader.font_family != DEFAULT_FONT_FAMILY {
                    doc.set_font_family(&settings.reader.font_family, &settings.reader.font_path);
                }

                doc.set_line_height(settings.reader.line_height);
            }

            let synthetic = doc.has_synthetic_page_numbers();
            let reflowable = doc.is_reflowable();

            println!("{}", info.file.path.display());

            hub.send(Event::Update(UpdateMode::Partial)).unwrap();

            Some(Reader {
                rect,
                children: Vec::new(),
                doc: Arc::new(Mutex::new(doc)),
                cache: BTreeMap::new(),
                chunks: Vec::new(),
                focus: None,
                search: None,
                search_direction: LinearDir::Forward,
                history: VecDeque::new(),
                info,
                current_page,
                pages_count,
                view_port,
                synthetic,
                page_turns: 0,
                refresh_every: settings.reader.refresh_every,
                contrast,
                ephemeral: false,
                reflowable,
                finished: false,
            })
        })
    }

    pub fn from_toc(rect: Rectangle, toc: &[TocEntry], chap_index: usize, hub: &Hub, context: &mut Context) -> Reader {
        let html = toc_as_html(toc, chap_index);

        let info = Info {
            title: "Table of Contents".to_string(),
            file: FileInfo {
                path: PathBuf::from("toc:"),
                kind: "html".to_string(),
                size: html.len() as u64,
            },
            .. Default::default()
        };

        let mut opener = PdfOpener::new().unwrap();
        opener.set_user_css("css/toc.css").unwrap();
        let mut doc = opener.open_memory("html", html.as_bytes()).unwrap();
        let (width, height) = context.display.dims;
        let font_size = context.settings.reader.font_size;
        doc.layout(width, height, font_size, CURRENT_DEVICE.dpi);
        let pages_count = doc.pages_count();

        let mut current_page = 0;

        if let Some(chap) = chapter_from_index(chap_index, toc) {
            let link_uri = match chap.location {
                Location::Uri(ref uri) => format!("@{}", uri),
                Location::Exact(offset) => format!("@{}", offset),
                _ => "#".to_string(),
            };
            let mut loc = Location::Exact(0);
            while let Some((links, offset)) = doc.links(loc) {
                if links.iter().any(|link| link.text == link_uri) {
                    current_page = offset;
                    break;
                }
                loc = Location::Next(offset);
            }
        }

        hub.send(Event::Update(UpdateMode::Partial)).unwrap();

        Reader {
            rect,
            children: vec![],
            doc: Arc::new(Mutex::new(Box::new(doc))),
            cache: BTreeMap::new(),
            chunks: Vec::new(),
            focus: None,
            search: None,
            search_direction: LinearDir::Forward,
            history: VecDeque::new(),
            info,
            current_page,
            pages_count,
            view_port: ViewPort::default(),
            synthetic: false,
            page_turns: 0,
            refresh_every: context.settings.reader.refresh_every,
            contrast: Contrast::default(),
            ephemeral: true,
            reflowable: true,
            finished: false,
        }
    }

    fn load_pixmap(&mut self, location: usize) {
        if self.cache.contains_key(&location) {
            return;
        }

        let mut doc = self.doc.lock().unwrap();
        let cropping_margin = self.info.reader.as_ref()
                                  .and_then(|r| r.cropping_margins.as_ref()
                                                 .map(|c| c.margin(location)))
                                  .cloned().unwrap_or_default();
        let dims = doc.dims(location).unwrap();
        let screen_margin_width = self.view_port.margin_width;
        let scale = scaling_factor(&self.rect, &cropping_margin, screen_margin_width, dims, self.view_port.zoom_mode);
        if let Some((pixmap, _)) = doc.pixmap(Location::Exact(location), scale) {
            let frame = rect![(cropping_margin.left * pixmap.width as f32).ceil() as i32,
                              (cropping_margin.top * pixmap.height as f32).ceil() as i32,
                              ((1.0 - cropping_margin.right) * pixmap.width as f32).floor() as i32,
                              ((1.0 - cropping_margin.bottom) * pixmap.height as f32).floor() as i32];
            self.cache.insert(location, Resource { pixmap, frame, scale });
        }
    }

    fn go_to_page(&mut self, location: usize, record: bool, hub: &Hub) {
        let loc = {
            let mut doc = self.doc.lock().unwrap();
            doc.resolve_location(Location::Exact(location))
        };

        if let Some(location) = loc {
            if record {
                self.history.push_back(self.current_page);
                if self.history.len() > HISTORY_SIZE {
                    self.history.pop_front();
                }
            }

            if let Some(ref mut s) = self.search {
                s.current_page = s.highlights.range(..location+1).count().saturating_sub(1);
            }

            self.view_port.top_offset = 0;
            self.current_page = location;
            self.update(None, hub);
            self.update_bottom_bar(hub);

            if self.search.is_some() {
                self.update_results_bar(hub);
            }
        }
    }

    fn go_to_chapter(&mut self, dir: CycleDir, hub: &Hub) {
        let current_page = self.current_page;
        let loc = {
            let mut doc = self.doc.lock().unwrap();
            if let Some(toc) = doc.toc() {
                let chap_offset = if dir == CycleDir::Previous {
                   doc.chapter(current_page, &toc)
                      .and_then(|chap| doc.resolve_location(chap.location.clone()))
                      .and_then(|chap_offset| if chap_offset < current_page { Some(chap_offset) } else { None })
                } else {
                    None
                };
                chap_offset.or_else(||
                    doc.chapter_relative(current_page, dir, &toc)
                       .and_then(|rel_chap| doc.resolve_location(rel_chap.location.clone())))
            } else {
                None
            }
        };
        if let Some(location) = loc {
            self.go_to_page(location, true, hub);
        }
    }

    fn go_to_bookmark(&mut self, dir: CycleDir, hub: &Hub) {
        let mut loc = None;
        if let Some(ref r) = self.info.reader {
            match dir {
                CycleDir::Next => {
                    loc = r.bookmarks.range(self.current_page+1 ..)
                                     .next().cloned();
                },
                CycleDir::Previous => {
                    loc = r.bookmarks.range(.. self.current_page)
                                     .next_back().cloned();
                },
            }
        }
        if let Some(location) = loc {
            self.go_to_page(location, true, hub);
        }
    }

    fn go_to_last_page(&mut self, hub: &Hub) {
        if let Some(location) = self.history.pop_back() {
            self.go_to_page(location, false, hub);
        }
    }

    fn page_scroll(&mut self, delta_y: i32, hub: &Hub, _context: &mut Context) {
        if delta_y == 0 {
            return;
        }

        let mut next_top_offset = self.view_port.top_offset - delta_y;
        let mut location = self.current_page;
        let max_top_offset = self.cache.get(&location)
                                 .unwrap().frame.height().saturating_sub(1) as i32;
        if next_top_offset < 0 {
            let mut doc = self.doc.lock().unwrap();
            if let Some(previous_location) = doc.resolve_location(Location::Previous(location)) {
                location = previous_location;
                let frame = self.cache.get(&location).unwrap().frame;
                next_top_offset = (frame.height() as i32 + next_top_offset).max(0);
            } else {
                next_top_offset = 0;
            }
        } else if next_top_offset > max_top_offset {
            let mut doc = self.doc.lock().unwrap();
            if let Some(next_location) = doc.resolve_location(Location::Next(location)) {
                location = next_location;
                let frame = self.cache.get(&location).unwrap().frame;
                let max_top_offset = frame.height().saturating_sub(1) as i32;
                next_top_offset = (next_top_offset - max_top_offset - 1).min(max_top_offset);
            } else {
                next_top_offset = max_top_offset;
            }
        }

        {
            let Resource { frame, scale, .. } = *self.cache.get(&location).unwrap();
            let mut doc = self.doc.lock().unwrap();
            if let Some((lines, _)) = doc.lines(Location::Exact(location)) {
                if let Some(mut y_pos) = find_cut(&frame, frame.min.y + next_top_offset,
                                                  scale, LinearDir::Forward, &lines) {
                    y_pos = y_pos.max(frame.min.y).min(frame.max.y - 1);
                    next_top_offset = y_pos - frame.min.y;
                }
            }
        }

        let location_changed = location != self.current_page;
        if !location_changed && next_top_offset == self.view_port.top_offset {
            return;
        }

        self.view_port.top_offset = next_top_offset;
        self.current_page = location;
        self.update(None, hub);

        if location_changed {
            if let Some(ref mut s) = self.search {
                s.current_page = s.highlights.range(..location+1).count().saturating_sub(1);
            }
            self.update_bottom_bar(hub);
            if self.search.is_some() {
                self.update_results_bar(hub);
            }
        }
    }

    fn go_to_neighbor(&mut self, dir: CycleDir, hub: &Hub, context: &mut Context) {
        let current_page = self.current_page;
        let top_offset = self.view_port.top_offset;

        let loc = {
            let neighloc = if dir == CycleDir::Previous {
                match self.view_port.zoom_mode {
                    ZoomMode::FitToPage => Location::Previous(current_page),
                    ZoomMode::FitToWidth => {
                        let first_chunk = self.chunks.first().cloned().unwrap();
                        let mut location = first_chunk.location;
                        let available_height = self.rect.height() as i32 - 2 * self.view_port.margin_width;
                        let mut height = 0;

                        loop {
                            self.load_pixmap(location);
                            let Resource { mut frame, .. } = *self.cache.get(&location).unwrap();
                            if location == first_chunk.location {
                                frame.max.y = first_chunk.frame.min.y;
                            }
                            height += frame.height() as i32;
                            if height >= available_height {
                                break;
                            }
                            let mut doc = self.doc.lock().unwrap();
                            if let Some(previous_location) = doc.resolve_location(Location::Previous(location)) {
                                location = previous_location;
                            } else {
                                break;
                            }
                        }

                        let mut next_top_offset = (height - available_height).max(0);
                        if height > available_height {
                            let Resource { frame, scale, .. } = *self.cache.get(&location).unwrap();
                            let mut doc = self.doc.lock().unwrap();
                            if let Some((lines, _)) = doc.lines(Location::Exact(location)) {
                                if let Some(mut y_pos) = find_cut(&frame, frame.min.y + next_top_offset,
                                                                  scale, LinearDir::Forward, &lines) {
                                    y_pos = y_pos.max(frame.min.y).min(frame.max.y - 1);
                                    next_top_offset = y_pos - frame.min.y;
                                }
                            }
                        }

                        self.view_port.top_offset = next_top_offset;
                        Location::Exact(location)
                    },
                }
            } else {
                match self.view_port.zoom_mode {
                    ZoomMode::FitToPage => Location::Next(current_page),
                    ZoomMode::FitToWidth => {
                        let last_chunk = self.chunks.last().unwrap();
                        let pixmap_frame = self.cache.get(&last_chunk.location).unwrap().frame;
                        let next_top_offset = last_chunk.frame.max.y - pixmap_frame.min.y;
                        self.view_port.top_offset = next_top_offset;
                        if next_top_offset >= pixmap_frame.height() as i32 {
                            Location::Next(last_chunk.location)
                        } else {
                            Location::Exact(last_chunk.location)
                        }
                    },
                }
            };
            let mut doc = self.doc.lock().unwrap();
            doc.resolve_location(neighloc)
        };
        match loc {
            Some(location) if location != current_page || self.view_port.top_offset != top_offset => {
                if let Some(ref mut s) = self.search {
                    s.current_page = s.highlights.range(..location+1).count().saturating_sub(1);
                }

                self.current_page = location;
                self.update(None, hub);
                self.update_bottom_bar(hub);

                if self.search.is_some() {
                    self.update_results_bar(hub);
                }
            },
            _ => {
                match dir {
                    CycleDir::Next => {
                        self.finished = true;
                        let action = if self.ephemeral {
                            FinishedAction::Notify
                        } else {
                            context.settings.reader.finished
                        };
                        match action {
                            FinishedAction::Notify => {
                                let notif = Notification::new(ViewId::BoundaryNotif,
                                                              "No next page.".to_string(),
                                                              hub,
                                                              context);
                                self.children.push(Box::new(notif) as Box<dyn View>);
                            },
                            FinishedAction::Close => {
                                self.quit(context);
                                hub.send(Event::Back).unwrap();
                            },
                        }
                    },
                    CycleDir::Previous => {
                        let notif = Notification::new(ViewId::BoundaryNotif,
                                                      "No previous page.".to_string(),
                                                      hub,
                                                      context);
                        self.children.push(Box::new(notif) as Box<dyn View>);
                    },
                }
            },
        }
    }

    fn go_to_results_page(&mut self, index: usize, hub: &Hub) {
        let mut loc = None;
        if let Some(ref mut s) = self.search {
            if index < s.highlights.len() {
                s.current_page = index;
                loc = Some(*s.highlights.keys().nth(index).unwrap());
            }
        }
        if let Some(location) = loc {
            self.view_port.top_offset = 0;
            self.current_page = location;
            self.update_results_bar(hub);
            self.update_bottom_bar(hub);
            self.update(None, hub);
        }
    }

    fn go_to_results_neighbor(&mut self, dir: CycleDir, hub: &Hub) {
        let loc = self.search.as_ref().and_then(|s| {
            match dir {
                CycleDir::Next => s.highlights.range(self.current_page+1..)
                                              .next().map(|e| *e.0),
                CycleDir::Previous => s.highlights.range(..self.current_page)
                                                  .next_back().map(|e| *e.0),
            }
        });
        if let Some(location) = loc {
            if let Some(ref mut s) = self.search {
                s.current_page = s.highlights.range(..location+1).count().saturating_sub(1);
            }
            self.view_port.top_offset = 0;
            self.current_page = location;
            self.update_results_bar(hub);
            self.update_bottom_bar(hub);
            self.update(None, hub);
        }
    }

    fn update_bottom_bar(&mut self, hub: &Hub) {
        if let Some(index) = locate::<BottomBar>(self) {
            let current_page = self.current_page;
            let bottom_bar = self.children[index].as_mut().downcast_mut::<BottomBar>().unwrap();
            let mut doc = self.doc.lock().unwrap();
            let neighbors = Neighbors {
                previous_page: doc.resolve_location(Location::Previous(current_page)),
                next_page: doc.resolve_location(Location::Next(current_page)),
            };
            bottom_bar.update_page_label(self.current_page, self.pages_count, hub);
            bottom_bar.update_icons(&neighbors, hub);
            let chapter = doc.toc().as_ref().and_then(|toc| doc.chapter(current_page, toc))
                                   .map(|c| c.title.clone())
                                   .unwrap_or_default();
            bottom_bar.update_chapter(chapter, hub);
        }
    }

    fn update_tool_bar(&mut self, hub: &Hub, context: &mut Context) {
        if let Some(index) = locate::<ToolBar>(self) {
            let tool_bar = self.children[index].as_mut().downcast_mut::<ToolBar>().unwrap();
            let settings = &context.settings;
            if self.reflowable {
                let font_family = self.info.reader.as_ref()
                                      .and_then(|r| r.font_family.clone())
                                      .unwrap_or_else(|| settings.reader.font_family.clone());
                tool_bar.update_font_family(font_family, hub);
                let font_size = self.info.reader.as_ref()
                                    .and_then(|r| r.font_size)
                                    .unwrap_or(settings.reader.font_size);
                tool_bar.update_font_size_slider(font_size, hub);
                let line_height = self.info.reader.as_ref()
                                      .and_then(|r| r.line_height)
                                      .unwrap_or(settings.reader.line_height);
                tool_bar.update_line_height(line_height, hub);
            } else {
                tool_bar.update_contrast_exponent_slider(self.contrast.exponent, hub);
                tool_bar.update_contrast_gray_slider(self.contrast.gray, hub);
            }
            let reflowable = self.reflowable;
            let margin_width = self.info.reader.as_ref()
                                   .and_then(|r| if reflowable { r.margin_width } else { r.screen_margin_width })
                                   .unwrap_or_else(|| if reflowable { settings.reader.margin_width } else { 0 });
            tool_bar.update_margin_width(margin_width, hub);
        }
    }

    fn update_results_bar(&mut self, hub: &Hub) {
        if self.search.is_none() {
            return;
        }
        let (count, current_page, pages_count) = {
            let s = self.search.as_ref().unwrap();
            (s.results_count, s.current_page, s.highlights.len())
        };
        if let Some(index) = locate::<ResultsBar>(self) {
            let results_bar = self.child_mut(index).downcast_mut::<ResultsBar>().unwrap();
            results_bar.update_results_label(count, hub);
            results_bar.update_page_label(current_page, pages_count, hub);
            results_bar.update_icons(current_page, pages_count, hub);
        }
    }

    fn update(&mut self, update_mode: Option<UpdateMode>, hub: &Hub) {
        self.page_turns += 1;
        let update_mode = update_mode.unwrap_or_else(|| {
            if self.refresh_every > 0 {
                if self.page_turns % (self.refresh_every as usize) == 0 {
                    UpdateMode::Full
                } else {
                    UpdateMode::Partial
                }
            } else {
                UpdateMode::Partial
            }
        });

        self.chunks.clear();
        let mut location = self.current_page;
        let smw = self.view_port.margin_width;

        match self.view_port.zoom_mode {
            ZoomMode::FitToPage => {
                self.load_pixmap(location);
                let Resource { frame, scale, .. } = *self.cache.get(&location).unwrap();
                let dx = smw + ((self.rect.width() - frame.width()) as i32 - 2 * smw) / 2;
                let dy = smw + ((self.rect.height() - frame.height()) as i32 - 2 * smw) / 2;
                self.chunks.push(RenderChunk { frame, location, position: pt!(dx, dy), scale });
            },
            ZoomMode::FitToWidth => {
                let available_height = self.rect.height() as i32 - 2 * smw;
                let mut height = 0;
                while height < available_height {
                    self.load_pixmap(location);
                    let Resource { mut frame, scale, .. } = *self.cache.get(&location).unwrap();
                    if location == self.current_page {
                        frame.min.y += self.view_port.top_offset;
                    }
                    let position = pt!(smw, smw + height);
                    self.chunks.push(RenderChunk { frame, location, position, scale });
                    height += frame.height() as i32;
                    if let Ok(mut doc) = self.doc.lock() {
                        if let Some(next_location) = doc.resolve_location(Location::Next(location)) {
                            location = next_location;
                        } else {
                            break;
                        }
                    }
                }
                if height > available_height {
                    if let Some(last_chunk) = self.chunks.last_mut() {
                        last_chunk.frame.max.y -= height - available_height;
                        let mut doc = self.doc.lock().unwrap();
                        if let Some((lines, _)) = doc.lines(Location::Exact(last_chunk.location)) {
                            let pixmap_frame = self.cache.get(&last_chunk.location).unwrap().frame;
                            if let Some(mut y_pos) = find_cut(&pixmap_frame, last_chunk.frame.max.y, last_chunk.scale, LinearDir::Backward, &lines) {
                                y_pos = y_pos.max(pixmap_frame.min.y).min(pixmap_frame.max.y - 1);
                                last_chunk.frame.max.y = y_pos;
                            }
                        }
                    }
                    let actual_height: i32 = self.chunks.iter().map(|c| c.frame.height() as i32).sum();
                    let dy = (available_height - actual_height) / 2;
                    for chunk in &mut self.chunks {
                        chunk.position.y += dy;
                    }
                }
            },
        }

        hub.send(Event::Render(self.rect, update_mode)).unwrap();
        let first_location = self.chunks.first().map(|c| c.location).unwrap();
        let last_location = self.chunks.last().map(|c| c.location).unwrap();

        while self.cache.len() > 3 {
            let left_count = self.cache.range(..first_location).count();
            let right_count = self.cache.range(last_location+1..).count();
            let extremum = if left_count >= right_count {
                self.cache.keys().next().cloned().unwrap()
            } else {
                self.cache.keys().next_back().cloned().unwrap()
            };
            self.cache.remove(&extremum);
        }

        let doc2 = self.doc.clone();
        let hub2 = hub.clone();
        thread::spawn(move || {
            let mut doc = doc2.lock().unwrap();
            if let Some(next_location) = doc.resolve_location(Location::Next(last_location)) {
                hub2.send(Event::LoadPixmap(next_location)).ok();
            }
        });
        let doc3 = self.doc.clone();
        let hub3 = hub.clone();
        thread::spawn(move || {
            let mut doc = doc3.lock().unwrap();
            if let Some(previous_location) = doc.resolve_location(Location::Previous(first_location)) {
                hub3.send(Event::LoadPixmap(previous_location)).ok();
            }
        });
    }

    fn search(&mut self, text: &str, query: Regex, hub: &Hub) {
        let s = Search {
            query: text.to_string(),
            .. Default::default()
        };

        let hub2 = hub.clone();
        let doc2 = Arc::clone(&self.doc);
        let running = Arc::clone(&s.running);
        let current_page = self.current_page;
        let search_direction = self.search_direction;

        thread::spawn(move || {
            let mut loc = Location::Exact(current_page);
            let mut started = false;

            loop {
                if !running.load(AtomicOrdering::Relaxed) {
                    break;
                }

                let mut doc = doc2.lock().unwrap();

                if let Some((ref words, location)) = doc.words(loc) {
                    if location == current_page && started {
                        break;
                    }
                    for word in words {
                        if query.is_match(&word.text) {
                            if !running.load(AtomicOrdering::Relaxed) {
                                break;
                            }
                            hub2.send(Event::SearchResult(location, word.rect)).unwrap();
                        }
                    }
                    loc = match search_direction {
                        LinearDir::Forward => Location::Next(location),
                        LinearDir::Backward => Location::Previous(location),
                    };
                } else {
                    loc = match search_direction {
                        LinearDir::Forward => Location::Exact(0),
                        LinearDir::Backward => Location::Exact(doc.pages_count()),
                    };
                }

                started = true;
            }

            running.store(false, AtomicOrdering::Relaxed);
            hub2.send(Event::EndOfSearch).unwrap();
        });

        self.search = Some(s);
    }

    fn toggle_keyboard(&mut self, enable: bool, id: Option<ViewId>, hub: &Hub, context: &mut Context) {
        if let Some(index) = locate::<Keyboard>(self) {
            if enable {
                return;
            }

            let mut rect = *self.child(index).rect();
            rect.absorb(self.child(index-1).rect());
            if index == 1 {
                rect.absorb(self.child(index+1).rect());
            }

            if index == 1 {
                self.children.drain(index - 1 .. index + 2);
            } else {
                self.children.drain(index - 1 .. index + 1);
            }


            if index > 3 {
                let delta_y = rect.height() as i32;

                for i in 2..index-1 {
                    shift(self.child_mut(i), pt!(0, delta_y));
                }
            }

            hub.send(Event::Focus(None)).unwrap();
            hub.send(Event::Expose(rect, UpdateMode::Gui)).unwrap();
        } else {
            if !enable {
                return;
            }

            let dpi = CURRENT_DEVICE.dpi;
            let (_, height) = context.display.dims;
            let &(small_height, big_height) = BAR_SIZES.get(&(height, dpi)).unwrap();
            let thickness = scale_by_dpi(THICKNESS_MEDIUM, dpi) as i32;
            let (small_thickness, big_thickness) = halves(thickness);

            let mut kb_rect = rect![self.rect.min.x,
                                    self.rect.max.y - (small_height + 3 * big_height) as i32 + big_thickness,
                                    self.rect.max.x,
                                    self.rect.max.y - small_height as i32 - small_thickness];

            let number = match id {
                Some(ViewId::GoToPageInput) | Some(ViewId::GoToResultsPageInput) => true,
                _ => false,
            };

            let index = locate::<BottomBar>(self).unwrap_or(0).saturating_sub(1);

            if index == 0 {
                let separator = Filler::new(rect![self.rect.min.x, kb_rect.max.y,
                                                  self.rect.max.x, kb_rect.max.y + thickness],
                                            BLACK);
                self.children.insert(index, Box::new(separator) as Box<dyn View>);
            }

            let keyboard = Keyboard::new(&mut kb_rect, DEFAULT_LAYOUT.clone(), number, context);
            self.children.insert(index, Box::new(keyboard) as Box<dyn View>);

            let separator = Filler::new(rect![self.rect.min.x, kb_rect.min.y - thickness,
                                              self.rect.max.x, kb_rect.min.y],
                                        BLACK);
            self.children.insert(index, Box::new(separator) as Box<dyn View>);

            if index == 0 {
                for i in index..index+3 {
                    hub.send(Event::Render(*self.child(i).rect(), UpdateMode::Gui)).unwrap();
                }
            } else {
                for i in index..index+2 {
                    hub.send(Event::Render(*self.child(i).rect(), UpdateMode::Gui)).unwrap();
                }

                let delta_y = kb_rect.height() as i32 + thickness;

                for i in 2..index {
                    shift(self.child_mut(i), pt!(0, -delta_y));
                    hub.send(Event::Render(*self.child(i).rect(), UpdateMode::Gui)).unwrap();
                }
            }
        }
    }

    fn toggle_tool_bar(&mut self, enable: bool, hub: &Hub, context: &mut Context) {
        if let Some(index) = locate::<ToolBar>(self) {
            if enable {
                return;
            }

            let mut rect = *self.child(index).rect();
            rect.absorb(self.child(index - 1).rect());
            self.children.drain(index - 1 .. index + 1);
            hub.send(Event::Expose(rect, UpdateMode::Gui)).unwrap();
        } else {
            if !enable {
                return;
            }

            let dpi = CURRENT_DEVICE.dpi;
            let (_, height) = context.display.dims;
            let &(_, big_height) = BAR_SIZES.get(&(height, dpi)).unwrap();
            let tb_height = 2 * big_height;

            let sp_rect = *self.child(2).rect() - pt!(0, tb_height as i32);

            let tool_bar = ToolBar::new(rect![self.rect.min.x,
                                              sp_rect.max.y,
                                              self.rect.max.x,
                                              sp_rect.max.y + tb_height as i32],
                                        self.reflowable,
                                        self.info.reader.as_ref(),
                                        &context.settings.reader);
            self.children.insert(2, Box::new(tool_bar) as Box<dyn View>);

            let separator = Filler::new(sp_rect, BLACK);
            self.children.insert(2, Box::new(separator) as Box<dyn View>);
        }
    }

    fn toggle_results_bar(&mut self, enable: bool, hub: &Hub, context: &mut Context) {
        if let Some(index) = locate::<ResultsBar>(self) {
            if enable {
                return;
            }

            let mut rect = *self.child(index).rect();
            rect.absorb(self.child(index - 1).rect());
            self.children.drain(index - 1 .. index + 1);
            hub.send(Event::Expose(rect, UpdateMode::Gui)).unwrap();
        } else {
            if !enable {
                return;
            }

            let dpi = CURRENT_DEVICE.dpi;
            let (_, height) = context.display.dims;
            let thickness = scale_by_dpi(THICKNESS_MEDIUM, dpi) as i32;
            let &(small_height, _) = BAR_SIZES.get(&(height, dpi)).unwrap();

            let sp_rect = *self.child(2).rect() - pt!(0, small_height as i32);
            let y_min = sp_rect.max.y;
            let mut rect = rect![self.rect.min.x, y_min,
                                 self.rect.max.x, y_min + small_height as i32 - thickness];

            if let Some(ref s) = self.search {
                let results_bar = ResultsBar::new(rect, s.current_page,
                                                  s.highlights.len(), s.results_count,
                                                  !s.running.load(AtomicOrdering::Relaxed));
                self.children.insert(2, Box::new(results_bar) as Box<dyn View>);
                let separator = Filler::new(sp_rect, BLACK);
                self.children.insert(2, Box::new(separator) as Box<dyn View>);
                rect.absorb(&sp_rect);
                hub.send(Event::Render(rect, UpdateMode::Gui)).unwrap();
            }
        }
    }

    fn toggle_bars(&mut self, enable: Option<bool>, hub: &Hub, context: &mut Context) {
        if let Some(top_index) = locate::<TopBar>(self) {
            if let Some(true) = enable {
                return;
            }

            if let Some(bottom_index) = locate::<BottomBar>(self) {
                self.children.drain(top_index..bottom_index+1);
                hub.send(Event::Focus(None)).unwrap();
                hub.send(Event::Expose(self.rect, UpdateMode::Gui)).unwrap();
            }
        } else {
            if let Some(false) = enable {
                return;
            }

            let dpi = CURRENT_DEVICE.dpi;
            let (_, height) = context.display.dims;
            let thickness = scale_by_dpi(THICKNESS_MEDIUM, dpi) as i32;
            let (small_thickness, big_thickness) = halves(thickness);
            let &(small_height, big_height) = BAR_SIZES.get(&(height, dpi)).unwrap();

            let mut doc = self.doc.lock().unwrap();
            let mut index = 0;

            let top_bar = TopBar::new(rect![self.rect.min.x,
                                            self.rect.min.y,
                                            self.rect.max.x,
                                            self.rect.min.y + small_height as i32 - small_thickness],
                                      Event::Back,
                                      self.info.title(),
                                      context);

            self.children.insert(index, Box::new(top_bar) as Box<dyn View>);
            index += 1;

            let separator = Filler::new(rect![self.rect.min.x,
                                              self.rect.min.y + small_height as i32 - small_thickness,
                                              self.rect.max.x,
                                              self.rect.min.y + small_height as i32 + big_thickness],
                                        BLACK);
            self.children.insert(index, Box::new(separator) as Box<dyn View>);
            index += 1;

            if let Some(ref s) = self.search {
                let separator = Filler::new(rect![self.rect.min.x,
                                                  self.rect.max.y - 3 * small_height as i32 - small_thickness,
                                                  self.rect.max.x,
                                                  self.rect.max.y - 3 * small_height as i32 + big_thickness],
                                            BLACK);
                self.children.insert(index, Box::new(separator) as Box<dyn View>);
                index += 1;

                let results_bar = ResultsBar::new(rect![self.rect.min.x,
                                                        self.rect.max.y - 3 * small_height as i32 + big_thickness,
                                                        self.rect.max.x,
                                                        self.rect.max.y - 2 * small_height as i32 - small_thickness],
                                                  s.current_page, s.highlights.len(),
                                                  s.results_count, !s.running.load(AtomicOrdering::Relaxed));
                self.children.insert(index, Box::new(results_bar) as Box<dyn View>);
                index += 1;

                let separator = Filler::new(rect![self.rect.min.x,
                                                  self.rect.max.y - 2 * small_height as i32 - small_thickness,
                                                  self.rect.max.x,
                                                  self.rect.max.y - 2 * small_height as i32 + big_thickness],
                                            BLACK);
                self.children.insert(index, Box::new(separator) as Box<dyn View>);
                index += 1;

                let search_bar = SearchBar::new(rect![self.rect.min.x,
                                                      self.rect.max.y - 2 * small_height as i32 + big_thickness,
                                                      self.rect.max.x,
                                                      self.rect.max.y - small_height as i32 - small_thickness],
                                                "", &s.query);
                self.children.insert(index, Box::new(search_bar) as Box<dyn View>);
                index += 1;
            } else {
                let tb_height = 2 * big_height;
                let separator = Filler::new(rect![self.rect.min.x,
                                                  self.rect.max.y - (small_height + tb_height) as i32 - small_thickness,
                                                  self.rect.max.x,
                                                  self.rect.max.y - (small_height + tb_height) as i32 + big_thickness],
                                            BLACK);
                self.children.insert(index, Box::new(separator) as Box<dyn View>);
                index += 1;

                let tool_bar = ToolBar::new(rect![self.rect.min.x,
                                                  self.rect.max.y - (small_height + tb_height) as i32 + big_thickness,
                                                  self.rect.max.x,
                                                  self.rect.max.y - small_height as i32 - small_thickness],
                                            self.reflowable,
                                            self.info.reader.as_ref(),
                                            &context.settings.reader);
                self.children.insert(index, Box::new(tool_bar) as Box<dyn View>);
                index += 1;
            }

            let separator = Filler::new(rect![self.rect.min.x,
                                              self.rect.max.y - small_height as i32 - small_thickness,
                                              self.rect.max.x,
                                              self.rect.max.y - small_height as i32 + big_thickness],
                                        BLACK);
            self.children.insert(index, Box::new(separator) as Box<dyn View>);
            index += 1;

            let neighbors = Neighbors {
                previous_page: doc.resolve_location(Location::Previous(self.current_page)),
                next_page: doc.resolve_location(Location::Next(self.current_page)),
            };

            let bottom_bar = BottomBar::new(rect![self.rect.min.x,
                                                  self.rect.max.y - small_height as i32 + big_thickness,
                                                  self.rect.max.x,
                                                  self.rect.max.y],
                                            doc.as_mut(),
                                            self.current_page,
                                            self.pages_count,
                                            &neighbors,
                                            self.synthetic);
            self.children.insert(index, Box::new(bottom_bar) as Box<dyn View>);

            hub.send(Event::Render(self.rect, UpdateMode::Gui)).unwrap();
        }
    }

    fn toggle_go_to_page(&mut self, enable: Option<bool>, id: ViewId, hub: &Hub, context: &mut Context) {
        let (text, input_id) = if id == ViewId::GoToPage {
            ("Go to page", ViewId::GoToPageInput)
        } else {
            ("Go to results page", ViewId::GoToResultsPageInput)
        };

        if let Some(index) = locate_by_id(self, id) {
            if let Some(true) = enable {
                return;
            }

            hub.send(Event::Expose(*self.child(index).rect(), UpdateMode::Gui)).unwrap();
            self.children.remove(index);

            if self.focus.map(|focus_id| focus_id == input_id).unwrap_or(false) {
                self.toggle_keyboard(false, None, hub, context);
            }
        } else {
            if let Some(false) = enable {
                return;
            }

            let go_to_page = NamedInput::new(text.to_string(), id, input_id, 4, context);
            hub.send(Event::Render(*go_to_page.rect(), UpdateMode::Gui)).unwrap();
            hub.send(Event::Focus(Some(input_id))).unwrap();

            self.children.push(Box::new(go_to_page) as Box<dyn View>);
        }
    }

    pub fn toggle_title_menu(&mut self, rect: Rectangle, enable: Option<bool>, hub: &Hub, context: &mut Context) {
        if let Some(index) = locate_by_id(self, ViewId::SearchMenu) {
            if let Some(true) = enable {
                return;
            }

            hub.send(Event::Expose(*self.child(index).rect(), UpdateMode::Gui)).unwrap();
            self.children.remove(index);
        } else {
            if let Some(false) = enable {
                return;
            }
            let mut entries = Vec::new();
            if !self.reflowable {
                let zoom_mode = self.view_port.zoom_mode;
                entries.push(EntryKind::SubMenu("Zoom Mode".to_string(), vec![
                                      EntryKind::RadioButton("Fit to Page".to_string(),
                                                             EntryId::SetZoomMode(ZoomMode::FitToPage),
                                                             zoom_mode == ZoomMode::FitToPage),
                                      EntryKind::RadioButton("Fit to Width".to_string(),
                                                             EntryId::SetZoomMode(ZoomMode::FitToWidth),
                                                             zoom_mode == ZoomMode::FitToWidth)]));
            }
            entries.push(EntryKind::Command("Metadata".to_string(),
                                            EntryId::OpenMetadata));
            let title_menu = Menu::new(rect, ViewId::TitleMenu, MenuKind::DropDown, entries, context);
            hub.send(Event::Render(*title_menu.rect(), UpdateMode::Gui)).unwrap();
            self.children.push(Box::new(title_menu) as Box<dyn View>);
        }
    }


    fn toggle_font_family_menu(&mut self, rect: Rectangle, enable: Option<bool>, hub: &Hub, context: &mut Context) {
        if let Some(index) = locate_by_id(self, ViewId::FontFamilyMenu) {
            if let Some(true) = enable {
                return;
            }

            hub.send(Event::Expose(*self.child(index).rect(), UpdateMode::Gui)).unwrap();
            self.children.remove(index);
        } else {
            if let Some(false) = enable {
                return;
            }

            let mut families = family_names(&context.settings.reader.font_path).unwrap_or_default();
            let current_family = self.info.reader.as_ref()
                                     .and_then(|r| r.font_family.clone())
                                     .unwrap_or_else(|| context.settings.reader.font_family.clone());
            families.insert(DEFAULT_FONT_FAMILY.to_string());
            let entries = families.iter().map(|f| EntryKind::RadioButton(f.clone(),
                                                                         EntryId::SetFontFamily(f.clone()),
                                                                         *f == current_family)).collect();
            let font_family_menu = Menu::new(rect, ViewId::FontFamilyMenu, MenuKind::DropDown, entries, context);
            hub.send(Event::Render(*font_family_menu.rect(), UpdateMode::Gui)).unwrap();
            self.children.push(Box::new(font_family_menu) as Box<dyn View>);
        }
    }

    fn toggle_font_size_menu(&mut self, rect: Rectangle, enable: Option<bool>, hub: &Hub, context: &mut Context) {
        if let Some(index) = locate_by_id(self, ViewId::FontSizeMenu) {
            if let Some(true) = enable {
                return;
            }

            hub.send(Event::Expose(*self.child(index).rect(), UpdateMode::Gui)).unwrap();
            self.children.remove(index);
        } else {
            if let Some(false) = enable {
                return;
            }

            let font_size = self.info.reader.as_ref().and_then(|r| r.font_size)
                                .unwrap_or(context.settings.reader.font_size);
            let entries = (0..=20).map(|v| {
                let fs = font_size - 1.0 + v as f32 / 10.0;
                EntryKind::RadioButton(format!("{:.1}", fs),
                                       EntryId::SetFontSize(v),
                                       (fs - font_size).abs() < 0.05)
            }).collect();
            let font_size_menu = Menu::new(rect, ViewId::FontSizeMenu, MenuKind::Contextual, entries, context);
            hub.send(Event::Render(*font_size_menu.rect(), UpdateMode::Gui)).unwrap();
            self.children.push(Box::new(font_size_menu) as Box<dyn View>);
        }
    }

    fn toggle_line_height_menu(&mut self, rect: Rectangle, enable: Option<bool>, hub: &Hub, context: &mut Context) {
        if let Some(index) = locate_by_id(self, ViewId::LineHeightMenu) {
            if let Some(true) = enable {
                return;
            }

            hub.send(Event::Expose(*self.child(index).rect(), UpdateMode::Gui)).unwrap();
            self.children.remove(index);
        } else {
            if let Some(false) = enable {
                return;
            }

            let line_height = self.info.reader.as_ref()
                                  .and_then(|r| r.line_height).unwrap_or(context.settings.reader.line_height);
            let entries = (0..=10).map(|x| {
                let lh = 1.0 + x as f32 / 10.0;
                EntryKind::RadioButton(format!("{:.1}", lh),
                                       EntryId::SetLineHeight(x),
                                       (lh - line_height).abs() < 0.05)
            }).collect();
            let line_height_menu = Menu::new(rect, ViewId::LineHeightMenu, MenuKind::DropDown, entries, context);
            hub.send(Event::Render(*line_height_menu.rect(), UpdateMode::Gui)).unwrap();
            self.children.push(Box::new(line_height_menu) as Box<dyn View>);
        }
    }

    fn toggle_contrast_exponent_menu(&mut self, rect: Rectangle, enable: Option<bool>, hub: &Hub, context: &mut Context) {
        if let Some(index) = locate_by_id(self, ViewId::ContrastExponentMenu) {
            if let Some(true) = enable {
                return;
            }

            hub.send(Event::Expose(*self.child(index).rect(), UpdateMode::Gui)).unwrap();
            self.children.remove(index);
        } else {
            if let Some(false) = enable {
                return;
            }

            let entries = (0..=8).map(|x| {
                let e = 1.0 + x as f32 / 2.0;
                EntryKind::RadioButton(format!("{:.1}", e),
                                       EntryId::SetContrastExponent(x),
                                       (e - self.contrast.exponent).abs() < f32::EPSILON)
            }).collect();
            let contrast_exponent_menu = Menu::new(rect, ViewId::ContrastExponentMenu, MenuKind::DropDown, entries, context);
            hub.send(Event::Render(*contrast_exponent_menu.rect(), UpdateMode::Gui)).unwrap();
            self.children.push(Box::new(contrast_exponent_menu) as Box<dyn View>);
        }
    }

    fn toggle_contrast_gray_menu(&mut self, rect: Rectangle, enable: Option<bool>, hub: &Hub, context: &mut Context) {
        if let Some(index) = locate_by_id(self, ViewId::ContrastGrayMenu) {
            if let Some(true) = enable {
                return;
            }

            hub.send(Event::Expose(*self.child(index).rect(), UpdateMode::Gui)).unwrap();
            self.children.remove(index);
        } else {
            if let Some(false) = enable {
                return;
            }

            let entries = (1..=6).map(|x| {
                let g = ((1 << 8) - (1 << (8 - x))) as f32;
                EntryKind::RadioButton(format!("{:.1}", g),
                                       EntryId::SetContrastGray(x),
                                       (g - self.contrast.gray).abs() < f32::EPSILON)
            }).collect();
            let contrast_gray_menu = Menu::new(rect, ViewId::ContrastGrayMenu, MenuKind::DropDown, entries, context);
            hub.send(Event::Render(*contrast_gray_menu.rect(), UpdateMode::Gui)).unwrap();
            self.children.push(Box::new(contrast_gray_menu) as Box<dyn View>);
        }
    }

    fn toggle_margin_width_menu(&mut self, rect: Rectangle, enable: Option<bool>, hub: &Hub, context: &mut Context) {
        if let Some(index) = locate_by_id(self, ViewId::MarginWidthMenu) {
            if let Some(true) = enable {
                return;
            }

            hub.send(Event::Expose(*self.child(index).rect(), UpdateMode::Gui)).unwrap();
            self.children.remove(index);
        } else {
            if let Some(false) = enable {
                return;
            }

            let reflowable = self.reflowable;
            let margin_width = self.info.reader.as_ref()
                                   .and_then(|r| if reflowable { r.margin_width } else { r.screen_margin_width })
                                   .unwrap_or_else(|| if reflowable { context.settings.reader.margin_width } else { 0 });
            let entries = (0..=10).map(|mw| EntryKind::RadioButton(format!("{}", mw),
                                                                  EntryId::SetMarginWidth(mw),
                                                                  mw == margin_width)).collect();
            let margin_width_menu = Menu::new(rect, ViewId::MarginWidthMenu, MenuKind::DropDown, entries, context);
            hub.send(Event::Render(*margin_width_menu.rect(), UpdateMode::Gui)).unwrap();
            self.children.push(Box::new(margin_width_menu) as Box<dyn View>);
        }
    }

    fn toggle_page_menu(&mut self, rect: Rectangle, enable: Option<bool>, hub: &Hub, context: &mut Context) {
        if let Some(index) = locate_by_id(self, ViewId::PageMenu) {
            if let Some(true) = enable {
                return;
            }

            hub.send(Event::Expose(*self.child(index).rect(), UpdateMode::Gui)).unwrap();
            self.children.remove(index);
        } else {
            if let Some(false) = enable {
                return;
            }

            let first_page = self.info.reader.as_ref()
                                 .and_then(|r| r.first_page).unwrap_or(0);
            let entries = vec![EntryKind::CheckBox("First Page".to_string(),
                                                   EntryId::ToggleFirstPage,
                                                   self.current_page == first_page)];
            let page_menu = Menu::new(rect, ViewId::PageMenu, MenuKind::DropDown, entries, context);
            hub.send(Event::Render(*page_menu.rect(), UpdateMode::Gui)).unwrap();
            self.children.push(Box::new(page_menu) as Box<dyn View>);
        }
    }

    fn toggle_margin_cropper_menu(&mut self, rect: Rectangle, enable: Option<bool>, hub: &Hub, context: &mut Context) {
        if let Some(index) = locate_by_id(self, ViewId::MarginCropperMenu) {
            if let Some(true) = enable {
                return;
            }

            hub.send(Event::Expose(*self.child(index).rect(), UpdateMode::Gui)).unwrap();
            self.children.remove(index);
        } else {
            if let Some(false) = enable {
                return;
            }

            let current_page = self.current_page;
            let is_split = self.info.reader.as_ref()
                               .and_then(|r| r.cropping_margins
                                              .as_ref().map(|c| c.is_split()));

            let mut entries = vec![EntryKind::RadioButton("Any".to_string(),
                                                          EntryId::ApplyCroppings(current_page, PageScheme::Any),
                                                          is_split.is_some() && !is_split.unwrap()),
                                   EntryKind::RadioButton("Even/Odd".to_string(),
                                                          EntryId::ApplyCroppings(current_page, PageScheme::EvenOdd),
                                                          is_split.is_some() && is_split.unwrap())];

            let is_applied = self.info.reader.as_ref()
                                 .map(|r| r.cropping_margins.is_some())
                                 .unwrap_or(false);
            if is_applied {
                entries.extend_from_slice(&[EntryKind::Separator,
                                            EntryKind::Command("Remove".to_string(), EntryId::RemoveCroppings)]);
            }

            let margin_cropper_menu = Menu::new(rect, ViewId::MarginCropperMenu, MenuKind::DropDown, entries, context);
            hub.send(Event::Render(*margin_cropper_menu.rect(), UpdateMode::Gui)).unwrap();
            self.children.push(Box::new(margin_cropper_menu) as Box<dyn View>);
        }
    }

    fn toggle_search_menu(&mut self, rect: Rectangle, enable: Option<bool>, hub: &Hub, context: &mut Context) {
        if let Some(index) = locate_by_id(self, ViewId::SearchMenu) {
            if let Some(true) = enable {
                return;
            }

            hub.send(Event::Expose(*self.child(index).rect(), UpdateMode::Gui)).unwrap();
            self.children.remove(index);
        } else {
            if let Some(false) = enable {
                return;
            }

            let entries = vec![EntryKind::RadioButton("Forward".to_string(),
                                                      EntryId::SearchDirection(LinearDir::Forward),
                                                      self.search_direction == LinearDir::Forward),
                               EntryKind::RadioButton("Backward".to_string(),
                                                      EntryId::SearchDirection(LinearDir::Backward),
                                                      self.search_direction == LinearDir::Backward)];

            let kind = if locate::<SearchBar>(self).is_some() {
                MenuKind::Contextual
            } else {
                MenuKind::DropDown
            };
            let search_menu = Menu::new(rect, ViewId::SearchMenu, kind, entries, context);
            hub.send(Event::Render(*search_menu.rect(), UpdateMode::Gui)).unwrap();
            self.children.push(Box::new(search_menu) as Box<dyn View>);
        }
    }

    fn toggle_search_bar(&mut self, enable: bool, hub: &Hub, context: &mut Context) {
        if locate::<SearchBar>(self).is_some() {
            if enable {
                return;
            }

            self.toggle_bars(Some(false), hub, context);

            if let Some(ref mut s) = self.search {
                s.running.store(false, AtomicOrdering::Relaxed);
            }

            self.search = None;
        } else {
            if !enable {
                return;
            }

            self.toggle_tool_bar(false, hub, context);

            let dpi = CURRENT_DEVICE.dpi;
            let thickness = scale_by_dpi(THICKNESS_MEDIUM, dpi) as i32;
            let (_, height) = context.display.dims;
            let &(small_height, _) = BAR_SIZES.get(&(height, dpi)).unwrap();

            let sp_rect = *self.child(2).rect() - pt!(0, small_height as i32);
            let y_min = sp_rect.max.y;

            let rect = rect![self.rect.min.x,
                             y_min,
                             self.rect.max.x,
                             y_min + small_height as i32 - thickness];
            let search_bar = SearchBar::new(rect, "", "");
            self.children.insert(2, Box::new(search_bar) as Box<dyn View>);

            let separator = Filler::new(sp_rect, BLACK);
            self.children.insert(2, Box::new(separator) as Box<dyn View>);

            hub.send(Event::Render(*self.child(2).rect(), UpdateMode::Gui)).unwrap();
            hub.send(Event::Render(*self.child(3).rect(), UpdateMode::Gui)).unwrap();

            hub.send(Event::Focus(Some(ViewId::SearchInput))).unwrap();
        }
    }

    fn toggle_margin_cropper(&mut self, enable: bool, hub: &Hub, context: &mut Context) {
        if let Some(index) = locate::<MarginCropper>(self) {
            if enable {
                return;
            }

            hub.send(Event::Expose(*self.child(index).rect(), UpdateMode::Gui)).unwrap();
            self.children.remove(index);
        } else {
            if !enable {
                return;
            }

            self.toggle_bars(Some(false), hub, context);

            let dpi = CURRENT_DEVICE.dpi;
            let padding = scale_by_dpi(BUTTON_DIAMETER / 2.0, dpi) as i32;
            let pixmap_rect = rect![self.rect.min + pt!(padding),
                                    self.rect.max - pt!(padding)];

            let margin = self.info.reader.as_ref()
                             .and_then(|r| r.cropping_margins.as_ref()
                                            .map(|c| c.margin(self.current_page)))
                             .cloned().unwrap_or_default();

            let mut doc = self.doc.lock().unwrap();
            let (pixmap, _) = build_pixmap(&pixmap_rect, doc.as_mut(), self.current_page);

            let margin_cropper = MarginCropper::new(self.rect, pixmap, &margin, context);
            hub.send(Event::Render(*margin_cropper.rect(), UpdateMode::Gui)).unwrap();
            self.children.push(Box::new(margin_cropper) as Box<dyn View>);
        }
    }

    fn set_font_size(&mut self, font_size: f32, hub: &Hub, context: &mut Context) {
        if Arc::strong_count(&self.doc) > 1 {
            return;
        }

        if let Some(ref mut r) = self.info.reader {
            r.font_size = Some(font_size);
        }

        let (width, height) = context.display.dims;
        {
            let mut doc = self.doc.lock().unwrap();

            doc.layout(width, height, font_size, CURRENT_DEVICE.dpi);

            if !self.synthetic {
                let ratio = doc.pages_count() / self.pages_count;
                self.pages_count = doc.pages_count();
                self.current_page = (ratio * self.current_page).min(self.pages_count - 1);
            }
        }

        self.cache.clear();
        self.update(None, hub);
        self.update_tool_bar(hub, context);
        self.update_bottom_bar(hub);
    }

    fn set_font_family(&mut self, font_family: &str, hub: &Hub, context: &mut Context) {
        if Arc::strong_count(&self.doc) > 1 {
            return;
        }

        if let Some(ref mut r) = self.info.reader {
            r.font_family = Some(font_family.to_string());
        }

        {
            let mut doc = self.doc.lock().unwrap();
            let font_path = if font_family == DEFAULT_FONT_FAMILY {
                "fonts"
            } else {
                &context.settings.reader.font_path
            };

            doc.set_font_family(font_family, font_path);

            if !self.synthetic {
                self.pages_count = doc.pages_count();
                self.current_page = self.current_page.min(self.pages_count - 1);
            }
        }

        self.cache.clear();
        self.update(None, hub);
        self.update_tool_bar(hub, context);
        self.update_bottom_bar(hub);
    }

    fn set_line_height(&mut self, line_height: f32, hub: &Hub, context: &mut Context) {
        if Arc::strong_count(&self.doc) > 1 {
            return;
        }

        if let Some(ref mut r) = self.info.reader {
            r.line_height = Some(line_height);
        }

        {
            let mut doc = self.doc.lock().unwrap();
            doc.set_line_height(line_height);

            if !self.synthetic {
                self.pages_count = doc.pages_count();
                self.current_page = self.current_page.min(self.pages_count - 1);
            }
        }

        self.cache.clear();
        self.update(None, hub);
        self.update_tool_bar(hub, context);
        self.update_bottom_bar(hub);
    }

    fn set_margin_width(&mut self, width: i32, hub: &Hub, context: &mut Context) {
        if Arc::strong_count(&self.doc) > 1 {
            return;
        }

        if let Some(ref mut r) = self.info.reader {
            if self.reflowable {
                r.margin_width = Some(width);
            } else {
                if width == 0 {
                    r.screen_margin_width = None;
                } else {
                    r.screen_margin_width = Some(width);
                }
            }
        }

        if self.reflowable {
            let mut doc = self.doc.lock().unwrap();
            doc.set_margin_width(width);

            if !self.synthetic {
                self.pages_count = doc.pages_count();
                self.current_page = self.current_page.min(self.pages_count - 1);
            }
        } else {
            let next_margin_width = mm_to_px(width as f32, CURRENT_DEVICE.dpi) as i32;
            let ratio = (self.rect.width() as i32 - 2 * next_margin_width) as f32 /
                        (self.rect.width() as i32 - 2 * self.view_port.margin_width) as f32;
            self.view_port.top_offset = (self.view_port.top_offset as f32 * ratio) as i32;
            self.view_port.margin_width = next_margin_width;
        }

        self.cache.clear();
        self.update(None, hub);
        self.update_tool_bar(hub, context);
        self.update_bottom_bar(hub);
    }

    fn add_remove_bookmark(&mut self, hub: &Hub) {
        if let Some(ref mut r) = self.info.reader {
            if !r.bookmarks.insert(self.current_page) {
                r.bookmarks.remove(&self.current_page);
            }
        }
        self.update(None, hub);
    }

    fn set_contrast_exponent(&mut self, exponent: f32, hub: &Hub, context: &mut Context) {
        if let Some(ref mut r) = self.info.reader {
            r.contrast_exponent = Some(exponent);
        }
        self.contrast.exponent = exponent;
        self.update(None, hub);
        self.update_tool_bar(hub, context);
    }

    fn set_contrast_gray(&mut self, gray: f32, hub: &Hub, context: &mut Context) {
        if let Some(ref mut r) = self.info.reader {
            r.contrast_gray = Some(gray);
        }
        self.contrast.gray = gray;
        self.update(None, hub);
        self.update_tool_bar(hub, context);
    }

    fn set_zoom_mode(&mut self, zoom_mode: ZoomMode, hub: &Hub) {
        if self.view_port.zoom_mode == zoom_mode {
            return;
        }
        self.view_port.zoom_mode = zoom_mode;
        self.view_port.top_offset = 0;
        self.cache.clear();
        self.update(None, hub);
    }

    fn crop_margins(&mut self, index: usize, margin: &Margin, hub: &Hub) {
        if let Some(r) = self.info.reader.as_mut() {
            if r.cropping_margins.is_none() {
                r.cropping_margins = Some(CroppingMargins::Any(Margin::default()));
            }
            for c in r.cropping_margins.iter_mut() {
                *c.margin_mut(index) = margin.clone();
            }
        }
        self.cache.clear();
        self.update(None, hub);
    }

    fn reseed(&mut self, hub: &Hub, context: &mut Context) {
        let (tx, _rx) = mpsc::channel();
        if let Some(index) = locate::<TopBar>(self) {
            self.child_mut(index).downcast_mut::<TopBar>().unwrap()
                .update_frontlight_icon(&tx, context);
            hub.send(Event::ClockTick).unwrap();
            hub.send(Event::BatteryTick).unwrap();
        }
        hub.send(Event::Render(self.rect, UpdateMode::Gui)).unwrap();
    }

    fn quit(&mut self, context: &mut Context) {
        if let Some(ref mut s) = self.search {
            s.running.store(false, AtomicOrdering::Relaxed);
        }

        if self.ephemeral {
            return;
        }

        if let Some(ref mut r) = self.info.reader {
            r.current_page = self.current_page;
            r.pages_count = self.pages_count;
            r.finished = self.finished;
            if self.view_port.zoom_mode == ZoomMode::FitToPage {
                r.zoom_mode = None;
                r.top_offset = None;
            } else {
                r.zoom_mode = Some(self.view_port.zoom_mode);
                r.top_offset = Some(self.view_port.top_offset);
            }
            r.rotation = Some(context.display.rotation);
            if (self.contrast.exponent - DEFAULT_CONTRAST_EXPONENT).abs() > f32::EPSILON {
                r.contrast_exponent = Some(self.contrast.exponent);
                if (self.contrast.gray - DEFAULT_CONTRAST_GRAY).abs() > f32::EPSILON {
                    r.contrast_gray = Some(self.contrast.gray);
                } else {
                    r.contrast_gray = None;
                }
            } else {
                r.contrast_exponent = None;
                r.contrast_gray = None;
            }
        }

        for i in &mut context.metadata {
            if i.file.path == self.info.file.path {
                *i = self.info.clone();
                break;
            }
        }
    }
}

impl View for Reader {
    fn handle_event(&mut self, evt: &Event, hub: &Hub, _bus: &mut Bus, context: &mut Context) -> bool {
        match *evt {
            Event::Gesture(GestureEvent::Rotate { quarter_turns, .. }) if quarter_turns != 0 => {
                let (_, dir) = CURRENT_DEVICE.mirroring_scheme();
                let n = (4 + (context.display.rotation - dir * quarter_turns)) % 4;
                hub.send(Event::Select(EntryId::Rotate(n))).unwrap();
                true
            },
            Event::Gesture(GestureEvent::Swipe { dir, start, end, .. }) if self.rect.includes(start) => {
                match dir {
                    Dir::West => self.go_to_neighbor(CycleDir::Next, hub, context),
                    Dir::East => self.go_to_neighbor(CycleDir::Previous, hub, context),
                    Dir::South | Dir::North => self.page_scroll(end.y - start.y, hub, context),
                };
                true
            },
            Event::Gesture(GestureEvent::Spread { axis: Axis::Horizontal, starts, .. }) if self.rect.includes(starts[0]) => {
                self.set_zoom_mode(ZoomMode::FitToWidth, hub);
                true

            },
            Event::Device(DeviceEvent::Button { code: ButtonCode::Backward, status: ButtonStatus::Pressed, .. }) => {
                self.go_to_neighbor(CycleDir::Previous, hub, context);
                true
            },
            Event::Device(DeviceEvent::Button { code: ButtonCode::Forward, status: ButtonStatus::Pressed, .. }) => {
                self.go_to_neighbor(CycleDir::Next, hub, context);
                true
            },
            Event::Gesture(GestureEvent::Tap(center)) if self.rect.includes(center) => {
                if self.focus.is_some() {
                    return true;
                }

                let mut nearest_link = None;
                let mut dmin = u32::max_value();

                for chunk in &self.chunks {
                    let (links, _) = self.doc.lock().ok()
                                         .and_then(|mut doc| doc.links(Location::Exact(chunk.location)))
                                         .unwrap_or((Vec::new(), 0));
                    for link in links {
                        let rect = (link.rect * chunk.scale).to_rect() - chunk.frame.min + chunk.position;
                        let rd = center.rdist2(&rect);
                        if rd < dmin {
                            dmin = rd;
                            nearest_link = Some(link.clone());
                        }
                    }
                }

                let dmax = (scale_by_dpi(LINK_DIST_JITTER, CURRENT_DEVICE.dpi) as i32).pow(2) as u32;
                if dmin < dmax {
                    if let Some(link) = nearest_link.take() {
                        let pdf_page = Regex::new(r"^#(\d+)(?:,-?\d+,-?\d+)?$").unwrap();
                        let toc_page = Regex::new(r"^@(.+)$").unwrap();
                        if let Some(caps) = toc_page.captures(&link.text) {
                            let loc_opt = if caps[1].chars().all(|c| c.is_digit(10)) {
                                caps[1].parse::<usize>()
                                       .map(|offset| Location::Exact(offset))
                                       .ok()
                            } else {
                                Some(Location::Uri(caps[1].to_string()))
                            };
                            if let Some(location) = loc_opt {
                                self.quit(context);
                                hub.send(Event::Back).unwrap();
                                hub.send(Event::GoToLocation(location)).unwrap();
                            }
                        } else if let Some(caps) = pdf_page.captures(&link.text) {
                            if let Ok(index) = caps[1].parse::<usize>() {
                                self.go_to_page(index.saturating_sub(1), true, hub);
                            }
                        } else {
                            let mut doc = self.doc.lock().unwrap();
                            let loc = Location::LocalUri(self.current_page, link.text.clone());
                            if let Some(location) = doc.resolve_location(loc) {
                                hub.send(Event::GoTo(location)).unwrap();
                            } else {
                                println!("Can't resolve URI: {}.", link.text);
                            }
                        }
                        return true;
                    }
                }

                let w = self.rect.width() as i32;
                let h = self.rect.height() as i32;
                let m = w.min(h);
                let db = m / 3;
                let ds = db / 2;
                let x1 = self.rect.min.x + db;
                let x2 = self.rect.max.x - db;
                let sx1 = self.rect.min.x + ds;
                let sx2 = self.rect.max.x - ds;

                if center.x < x1 {
                    let dc = sx1 - center.x;
                    // Top left corner.
                    if dc > 0 && center.y < self.rect.min.y + dc {
                        self.go_to_last_page(hub);
                    // Bottom left corner.
                    } else if dc > 0 && center.y > self.rect.max.y - dc {
                        if self.search.is_none() {
                            if self.ephemeral {
                                self.quit(context);
                                hub.send(Event::Back).unwrap();
                            } else {
                                hub.send(Event::Show(ViewId::TableOfContents)).unwrap();
                            }
                        } else {
                            self.go_to_neighbor(CycleDir::Previous, hub, context);
                        }
                    // Left ear.
                    } else {
                        if self.search.is_none() {
                            self.go_to_neighbor(CycleDir::Next, hub, context);
                        } else {
                            self.go_to_results_neighbor(CycleDir::Previous, hub);
                        }
                    }
                } else if center.x > x2 {
                    let dc = center.x - sx2;
                    // Top right corner.
                    if dc > 0 && center.y < self.rect.min.y + dc {
                        self.add_remove_bookmark(hub);
                    // Bottom right corner.
                    } else if dc > 0 && center.y > self.rect.max.y - dc {
                        if self.search.is_none() {
                            hub.send(Event::Toggle(ViewId::GoToPage)).unwrap();
                        } else {
                            self.go_to_neighbor(CycleDir::Next, hub, context);
                        }
                    // Right ear.
                    } else {
                        if self.search.is_none() {
                            self.go_to_neighbor(CycleDir::Previous, hub, context);
                        } else {
                            self.go_to_results_neighbor(CycleDir::Next, hub);
                        }
                    }
                // Middle band.
                } else {
                    self.toggle_bars(None, hub, context);
                }

                true
            },
            Event::Gesture(GestureEvent::HoldFinger(center)) if self.rect.includes(center) => {
                if self.focus.is_some() {
                    return true;
                }

                let w = self.rect.width() as i32;
                let h = self.rect.height() as i32;
                let m = w.min(h);
                let db = m / 3;
                let ds = db / 2;
                let x1 = self.rect.min.x + db;
                let x2 = self.rect.max.x - db;
                let sx1 = self.rect.min.x + ds;
                let sx2 = self.rect.max.x - ds;

                if center.x < x1 {
                    let dc = sx1 - center.x;
                    // Top left corner.
                    if dc > 0 && center.y < self.rect.min.y + dc {
                        self.go_to_bookmark(CycleDir::Previous, hub);
                    // Bottom left corner.
                    } else if dc > 0 && center.y > self.rect.max.y - dc {
                        if context.settings.frontlight_presets.len() > 1 {
                            if context.settings.frontlight {
                                let lightsensor_level = if CURRENT_DEVICE.has_lightsensor() {
                                    context.lightsensor.level().ok()
                                } else {
                                    None
                                };
                                if let Some(ref frontlight_levels) = guess_frontlight(lightsensor_level, &context.settings.frontlight_presets) {
                                    let LightLevels { intensity, warmth } = *frontlight_levels;
                                    context.frontlight.set_intensity(intensity);
                                    context.frontlight.set_warmth(warmth);
                                }
                            }
                        } else {
                            hub.send(Event::ToggleFrontlight).unwrap();
                        }
                    // Left ear.
                    } else {
                        if self.search.is_none() {
                            //self.go_to_chapter(CycleDir::Previous, hub);
                            self.go_to_neighbor(CycleDir::Previous, hub, context);
                        } else {
                            self.go_to_results_page(0, hub);
                        }
                    }
                } else if center.x > x2 {
                    let dc = center.x - sx2;
                    // Top right corner.
                    if dc > 0 && center.y < self.rect.min.y + dc {
                        self.go_to_bookmark(CycleDir::Next, hub);
                    // Bottom right corner.
                    } else if dc > 0 && center.y > self.rect.max.y - dc {
                        hub.send(Event::Select(EntryId::ToggleMonochrome)).unwrap();
                    // Right ear.
                    } else {
                        if self.search.is_none() {
                            //self.go_to_chapter(CycleDir::Next, hub);
                            self.go_to_neighbor(CycleDir::Previous, hub, context);
                        } else {
                            let last_page = self.search.as_ref().unwrap().highlights.len() - 1;
                            self.go_to_results_page(last_page, hub);
                        }
                    }
                } else {
                    hub.send(Event::Render(self.rect, UpdateMode::Full)).unwrap();
                }

                true
            },
            Event::Update(mode) => {
                self.update(Some(mode), hub);
                true
            },
            Event::LoadPixmap(location) => {
                self.load_pixmap(location);
                true
            },
            Event::Submit(ViewId::GoToPageInput, ref text) => {
                let re = Regex::new(r#"^([-+"])?(.+)$"#).unwrap();
                if let Some(caps) = re.captures(text) {
                    if let Ok(number) = caps[2].parse::<f64>() {
                        let location = if !self.synthetic {
                            let mut index = number.max(0.0) as usize;
                            match caps.get(1).map(|m| m.as_str()) {
                                Some("\"") => {
                                    index = index.saturating_sub(1);
                                    index += self.info.reader.as_ref()
                                                    .and_then(|r| r.first_page).unwrap_or(0);
                                },
                                Some("-") => index = self.current_page.saturating_sub(index),
                                Some("+") => index += self.current_page,
                                _ => index = index.saturating_sub(1),
                            }
                            index
                        } else {
                            (number * BYTES_PER_PAGE).max(0.0).round() as usize
                        };
                        self.go_to_page(location, true, hub);
                    }
                }
                true
            },
            Event::Submit(ViewId::GoToResultsPageInput, ref text) => {
                if let Ok(index) = text.parse::<usize>() {
                    self.go_to_results_page(index.saturating_sub(1), hub);
                }
                true
            },
            Event::Submit(ViewId::SearchInput, ref text) => {
                match make_query(text) {
                    Some(query) => {
                        self.search(text, query, hub);
                        self.toggle_keyboard(false, None, hub, context);
                        self.toggle_results_bar(true, hub, context);
                    },
                    None => {
                        let notif = Notification::new(ViewId::InvalidSearchQueryNotif,
                                                      "Invalid search query.".to_string(),
                                                      hub,
                                                      context);
                        self.children.push(Box::new(notif) as Box<dyn View>);
                    }
                }
                true
            },
            Event::Page(dir) => {
                self.go_to_neighbor(dir, hub, context);
                true
            },
            Event::GoTo(location) => {
                self.go_to_page(location, true, hub);
                true
            },
            Event::GoToLocation(ref location) => {
                let offset_opt = {
                    let mut doc = self.doc.lock().unwrap();
                    doc.resolve_location(location.clone())
                };
                if let Some(offset) = offset_opt {
                    self.go_to_page(offset, true, hub);
                }
                true
            },
            Event::Chapter(dir) => {
                self.go_to_chapter(dir, hub);
                true
            },
            Event::ResultsPage(dir) => {
                self.go_to_results_neighbor(dir, hub);
                true
            },
            Event::CropMargins(ref margin) => {
                let current_page = self.current_page;
                self.crop_margins(current_page, margin.as_ref(), hub);
                true
            },
            Event::Toggle(ViewId::TopBottomBars) => {
                self.toggle_bars(None, hub, context);
                true
            },
            Event::Toggle(ViewId::GoToPage) => {
                self.toggle_go_to_page(None, ViewId::GoToPage, hub, context);
                true
            },
            Event::Toggle(ViewId::GoToResultsPage) => {
                self.toggle_go_to_page(None, ViewId::GoToResultsPage, hub, context);
                true
            },
            Event::Slider(SliderId::FontSize, font_size, FingerStatus::Up) => {
                self.set_font_size(font_size, hub, context);
                true
            },
            Event::Slider(SliderId::ContrastExponent, exponent, FingerStatus::Up) => {
                self.set_contrast_exponent(exponent, hub, context);
                true
            },
            Event::Slider(SliderId::ContrastGray, gray, FingerStatus::Up) => {
                self.set_contrast_gray(gray, hub, context);
                true
            },
            Event::ToggleNear(ViewId::TitleMenu, rect) => {
                self.toggle_title_menu(rect, None, hub, context);
                true
            },
            Event::ToggleNear(ViewId::MainMenu, rect) => {
                toggle_main_menu(self, rect, None, hub, context);
                true
            },
            Event::ToggleNear(ViewId::BatteryMenu, rect) => {
                toggle_battery_menu(self, rect, None, hub, context);
                true
            },
            Event::ToggleNear(ViewId::ClockMenu, rect) => {
                toggle_clock_menu(self, rect, None, hub, context);
                true
            },
            Event::ToggleNear(ViewId::MarginCropperMenu, rect) => {
                self.toggle_margin_cropper_menu(rect, None, hub, context);
                true
            },
            Event::ToggleNear(ViewId::SearchMenu, rect) => {
                self.toggle_search_menu(rect, None, hub, context);
                true
            },
            Event::ToggleNear(ViewId::FontFamilyMenu, rect) => {
                self.toggle_font_family_menu(rect, None, hub, context);
                true
            },
            Event::ToggleNear(ViewId::FontSizeMenu, rect) => {
                self.toggle_font_size_menu(rect, None, hub, context);
                true
            },
            Event::ToggleNear(ViewId::MarginWidthMenu, rect) => {
                self.toggle_margin_width_menu(rect, None, hub, context);
                true
            },
            Event::ToggleNear(ViewId::LineHeightMenu, rect) => {
                self.toggle_line_height_menu(rect, None, hub, context);
                true
            },
            Event::ToggleNear(ViewId::ContrastExponentMenu, rect) => {
                self.toggle_contrast_exponent_menu(rect, None, hub, context);
                true
            },
            Event::ToggleNear(ViewId::ContrastGrayMenu, rect) => {
                self.toggle_contrast_gray_menu(rect, None, hub, context);
                true
            },
            Event::ToggleNear(ViewId::PageMenu, rect) => {
                self.toggle_page_menu(rect, None, hub, context);
                true
            },
            Event::Close(ViewId::MainMenu) => {
                toggle_main_menu(self, Rectangle::default(), Some(false), hub, context);
                true
            },
            Event::Close(ViewId::SearchBar) => {
                self.toggle_search_bar(false, hub, context);
                true
            },
            Event::Close(ViewId::GoToPage) => {
                self.toggle_go_to_page(Some(false), ViewId::GoToPage, hub, context);
                true
            },
            Event::Close(ViewId::GoToResultsPage) => {
                self.toggle_go_to_page(Some(false), ViewId::GoToResultsPage, hub, context);
                true
            },
            Event::Show(ViewId::TableOfContents) => {
                {
                    self.toggle_bars(Some(false), hub, context);
                }
                let mut doc = self.doc.lock().unwrap();
                if let Some(toc) = doc.toc() {
                    if !toc.is_empty() {
                        let chap_index = doc.chapter(self.current_page, &toc)
                                            .map(|chap| chap.index)
                                            .unwrap_or(usize::max_value());
                        hub.send(Event::OpenToc(toc, chap_index)).unwrap();
                    }
                }
                true
            },
            Event::Show(ViewId::SearchBar) => {
                self.toggle_search_bar(true, hub, context);
                true
            },
            Event::Show(ViewId::MarginCropper) => {
                self.toggle_margin_cropper(true, hub, context);
                true
            },
            Event::Close(ViewId::MarginCropper) => {
                self.toggle_margin_cropper(false, hub, context);
                true
            },
            Event::SearchResult(location, rect) => {
                if self.search.is_none() {
                    return true;
                }

                let mut results_count = 0;

                if let Some(ref mut s) = self.search {
                    let pages_count = s.highlights.len();
                    s.highlights.entry(location).or_insert_with(|| Vec::new()).push(rect);
                    s.results_count += 1;
                    results_count = s.results_count;
                    if results_count > 1 && location <= self.current_page && s.highlights.len() > pages_count {
                        s.current_page += 1;
                    }
                }

                self.update_results_bar(hub);

                if results_count == 1 {
                    self.go_to_page(location, true, hub);
                    self.toggle_bars(Some(false), hub, context);
                } else if location == self.current_page {
                    self.update(None, hub);
                }

                true
            },
            Event::EndOfSearch => {
                let results_count = self.search.as_ref().map(|s| s.results_count)
                                        .unwrap_or(usize::max_value());
                if results_count == 0 {
                    let notif = Notification::new(ViewId::NoSearchResultsNotif,
                                                  "No search results.".to_string(),
                                                  hub,
                                                  context);
                    self.children.push(Box::new(notif) as Box<dyn View>);
                    self.toggle_bars(Some(true), hub, context);
                    hub.send(Event::Focus(Some(ViewId::SearchInput))).unwrap();
                }
                true
            },
            Event::Select(EntryId::SetZoomMode(zoom_mode)) => {
                self.set_zoom_mode(zoom_mode, hub);
                true
            },
            Event::Select(EntryId::ApplyCroppings(index, scheme)) => {
                self.info.reader.as_mut().map(|r| {
                    if r.cropping_margins.is_none() {
                        r.cropping_margins = Some(CroppingMargins::Any(Margin::default()));
                    }
                    r.cropping_margins.as_mut().map(|c| c.apply(index, scheme))
                });
                true
            },
            Event::Select(EntryId::RemoveCroppings) => {
                if let Some(r) = self.info.reader.as_mut() {
                    r.cropping_margins = None;
                }
                self.cache.clear();
                self.update(None, hub);
                true
            },
            Event::Select(EntryId::SearchDirection(dir)) => {
                self.search_direction = dir;
                true
            },
            Event::Select(EntryId::SetFontFamily(ref font_family)) => {
                self.set_font_family(font_family, hub, context);
                true
            },
            Event::Select(EntryId::SetFontSize(v)) => {
<<<<<<< HEAD
                let font_size = self.info.reader.as_ref().and_then(|r| r.font_size)
                                .unwrap_or(context.settings.reader.font_size);
=======
                let font_size = self.info.reader.as_ref()
                                    .and_then(|r| r.font_size)
                                    .unwrap_or(context.settings.reader.font_size);
>>>>>>> 3ea3e7d6
                let font_size = font_size - 1.0 + v as f32 / 10.0;
                self.set_font_size(font_size, hub, context);
                true
            },
            Event::Select(EntryId::SetMarginWidth(width)) => {
                self.set_margin_width(width, hub, context);
                true
            },
            Event::Select(EntryId::SetLineHeight(v)) => {
                let line_height = 1.0 + v as f32 / 10.0;
                self.set_line_height(line_height, hub, context);
                true
            },
            Event::Select(EntryId::SetContrastExponent(v)) => {
                let exponent = 1.0 + v as f32 / 2.0;
                self.set_contrast_exponent(exponent, hub, context);
                true
            },
            Event::Select(EntryId::SetContrastGray(v)) => {
                let gray = ((1 << 8) - (1 << (8 - v))) as f32;
                self.set_contrast_gray(gray, hub, context);
                true
            },
            Event::Select(EntryId::ToggleFirstPage) => {
                if let Some(ref mut r) = self.info.reader {
                    if r.first_page.unwrap_or(0) == self.current_page {
                        r.first_page = None;
                    } else {
                        r.first_page = Some(self.current_page);
                    }
                }
                true
            },
            Event::Reseed => {
                self.reseed(hub, context);
                true
            },
            Event::ToggleFrontlight => {
                if let Some(index) = locate::<TopBar>(self) {
                    self.child_mut(index).downcast_mut::<TopBar>().unwrap()
                        .update_frontlight_icon(hub, context);
                }
                true
            },
            Event::Device(DeviceEvent::Button { code: ButtonCode::Home, status: ButtonStatus::Pressed, .. }) => {
                self.quit(context);
                hub.send(Event::Back).unwrap();
                true
            },
            Event::Select(EntryId::Quit) |
            Event::Select(EntryId::Reboot) |
            Event::Select(EntryId::StartNickel) |
            Event::Back => {
                self.quit(context);
                false
            },
            Event::Focus(v) => {
                if let Some(ViewId::SearchInput) = v {
                    self.toggle_results_bar(false, hub, context);
                    if let Some(ref mut s) = self.search {
                        s.running.store(false, AtomicOrdering::Relaxed);
                    }
                    self.search = None;
                }
                self.focus = v;
                if v.is_some() {
                    self.toggle_keyboard(true, v, hub, context);
                }
                true
            },
            _ => false,
        }
    }

    fn render(&self, fb: &mut Framebuffer, _rect: Rectangle, _fonts: &mut Fonts) -> Rectangle {
        fb.draw_rectangle(&self.rect, WHITE);

        for chunk in &self.chunks {
            let Resource { ref pixmap, scale, .. } = *self.cache.get(&chunk.location).unwrap();
            fb.draw_framed_pixmap_contrast(pixmap, &chunk.frame, chunk.position, self.contrast.exponent, self.contrast.gray);

            if let Some(rects) = self.search.as_ref().and_then(|s| s.highlights.get(&chunk.location)) {
                for r in rects {
                    let rect = (*r * scale).to_rect() - chunk.frame.min + chunk.position;
                    if let Some(ref it) = rect.intersection(&fb.rect()) {
                        fb.invert_region(it);
                    }
                }
            }
        }

        if self.info.reader.as_ref().map_or(false, |r| r.bookmarks.contains(&self.current_page)) {
            let dpi = CURRENT_DEVICE.dpi;
            let thickness = scale_by_dpi(3.0, dpi) as u16;
            let radius = mm_to_px(0.4, dpi) as i32 + thickness as i32;
            let center = pt!(self.rect.max.x - 5 * radius,
                             self.rect.min.y + 5 * radius);
            fb.draw_rounded_rectangle_with_border(&Rectangle::from_disk(center, radius),
                                                  &CornerSpec::Uniform(radius),
                                                  &BorderSpec { thickness, color: WHITE },
                                                  &BLACK);
        }

        self.rect
    }

    fn resize(&mut self, rect: Rectangle, hub: &Hub, context: &mut Context) {
        if !self.children.is_empty() {
            let dpi = CURRENT_DEVICE.dpi;
            let (_, height) = context.display.dims;
            let thickness = scale_by_dpi(THICKNESS_MEDIUM, dpi) as i32;
            let (small_thickness, big_thickness) = halves(thickness);
            let &(small_height, big_height) = BAR_SIZES.get(&(height, dpi)).unwrap();
            let mut floating_layer_start = 0;

            self.children.retain(|child| !child.is::<Menu>());

            if self.children[0].is::<TopBar>() {
                let top_bar_rect = rect![rect.min.x, rect.min.y,
                                         rect.max.x, small_height as i32 - small_thickness];
                self.children[0].resize(top_bar_rect, hub, context);
                let separator_rect = rect![rect.min.x,
                                           small_height as i32 - small_thickness,
                                           rect.max.x,
                                           small_height as i32 + big_thickness];
                self.children[1].resize(separator_rect, hub, context);
            } else if self.children[0].is::<Filler>() {
                if self.children[1].is::<Keyboard>() {
                    let kb_rect = rect![rect.min.x,
                                        rect.max.y - (small_height + 3 * big_height) as i32 + big_thickness,
                                        rect.max.x,
                                        rect.max.y - small_height as i32 - small_thickness];
                    self.children[1].resize(kb_rect, hub, context);
                    self.children[2].resize(rect![rect.min.x, kb_rect.max.y,
                                                  rect.max.x, kb_rect.max.y + thickness],
                                            hub, context);
                    let kb_rect = *self.children[1].rect();
                    self.children[0].resize(rect![rect.min.x, kb_rect.min.y - thickness,
                                                  rect.max.x, kb_rect.min.y],
                                            hub, context);
                    floating_layer_start = 3;
                }
            }

            if let Some(mut index) = locate::<BottomBar>(self) {
                floating_layer_start = index + 1;
                let separator_rect = rect![rect.min.x,
                                           rect.max.y - small_height as i32 - small_thickness,
                                           rect.max.x,
                                           rect.max.y - small_height as i32 + big_thickness];
                self.children[index-1].resize(separator_rect, hub, context);
                let bottom_bar_rect = rect![rect.min.x,
                                            rect.max.y - small_height as i32 + big_thickness,
                                            rect.max.x,
                                            rect.max.y];
                self.children[index].resize(bottom_bar_rect, hub, context);

                index -= 2;

                while index > 2 {
                    let bar_height = if self.children[index].is::<ToolBar>() {
                        2 * big_height
                    } else if self.children[index].is::<Keyboard>() {
                        3 * big_height
                    } else {
                        small_height
                    } as i32;

                    let y_max = self.children[index+1].rect().min.y;
                    let bar_rect = rect![rect.min.x,
                                         y_max - bar_height + thickness,
                                         rect.max.x,
                                         y_max];
                    self.children[index].resize(bar_rect, hub, context);
                    let y_max = self.children[index].rect().min.y;
                    let sp_rect = rect![rect.min.x,
                                        y_max - thickness,
                                        rect.max.x,
                                        y_max];
                    self.children[index-1].resize(sp_rect, hub, context);

                    index -= 2;
                }
            }

            for i in floating_layer_start..self.children.len() {
                self.children[i].resize(rect, hub, context);
            }
        }

        if self.view_port.zoom_mode == ZoomMode::FitToWidth {
            let ratio = (rect.width() as i32 - 2 * self.view_port.margin_width) as f32 /
                        (self.rect.width() as i32 - 2 * self.view_port.margin_width) as f32;
            self.view_port.top_offset = (self.view_port.top_offset as f32 * ratio) as i32;
        }

        self.rect = rect;

        {
            let font_size = self.info.reader.as_ref()
                                .and_then(|r| r.font_size)
                                .unwrap_or(context.settings.reader.font_size);
            let mut doc = self.doc.lock().unwrap();
            doc.layout(rect.width(), rect.height(), font_size, CURRENT_DEVICE.dpi);
        }

        self.cache.clear();
        self.update(Some(UpdateMode::Full), hub);
    }

    fn is_background(&self) -> bool {
        true
    }

    fn rect(&self) -> &Rectangle {
        &self.rect
    }

    fn rect_mut(&mut self) -> &mut Rectangle {
        &mut self.rect
    }

    fn children(&self) -> &Vec<Box<dyn View>> {
        &self.children
    }

    fn children_mut(&mut self) -> &mut Vec<Box<dyn View>> {
        &mut self.children
    }
}<|MERGE_RESOLUTION|>--- conflicted
+++ resolved
@@ -2320,14 +2320,9 @@
                 true
             },
             Event::Select(EntryId::SetFontSize(v)) => {
-<<<<<<< HEAD
-                let font_size = self.info.reader.as_ref().and_then(|r| r.font_size)
-                                .unwrap_or(context.settings.reader.font_size);
-=======
                 let font_size = self.info.reader.as_ref()
                                     .and_then(|r| r.font_size)
                                     .unwrap_or(context.settings.reader.font_size);
->>>>>>> 3ea3e7d6
                 let font_size = font_size - 1.0 + v as f32 / 10.0;
                 self.set_font_size(font_size, hub, context);
                 true
