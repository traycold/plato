mod tool_bar;
mod bottom_bar;
mod results_bar;
mod margin_cropper;
mod results_label;

use std::f32;
use std::thread;
use std::cmp::Ordering;
use std::sync::{Arc, Mutex, mpsc};
use std::sync::atomic::AtomicBool;
use std::sync::atomic::Ordering as AtomicOrdering;
use std::path::PathBuf;
use std::collections::{VecDeque, BTreeMap, HashMap, HashSet};
use chrono::Local;
use regex::Regex;
use septem::prelude::*;
use septem::{Roman, Digit};
use crate::input::{DeviceEvent, FingerStatus, ButtonCode, ButtonStatus};
use crate::framebuffer::{Framebuffer, UpdateMode, Pixmap};
use crate::view::{View, Event, AppCmd, Hub, Bus, ViewId, EntryKind, EntryId, SliderId, THICKNESS_MEDIUM};
use crate::unit::{scale_by_dpi, mm_to_px};
use crate::device::{CURRENT_DEVICE, BAR_SIZES};
use crate::helpers::AsciiExtension;
use crate::font::Fonts;
use crate::font::family_names;
use self::margin_cropper::{MarginCropper, BUTTON_DIAMETER};
use super::top_bar::TopBar;
use self::tool_bar::ToolBar;
use self::bottom_bar::BottomBar;
use self::results_bar::ResultsBar;
use crate::view::common::{locate, rlocate, locate_by_id};
use crate::view::common::{toggle_main_menu, toggle_battery_menu, toggle_clock_menu};
use crate::view::filler::Filler;
use crate::view::named_input::NamedInput;
use crate::view::search_bar::SearchBar;
use crate::view::keyboard::Keyboard;
use crate::view::menu::{Menu, MenuKind};
use crate::view::notification::Notification;
use crate::settings::{guess_frontlight, FinishedAction};
use crate::settings::{DEFAULT_FONT_FAMILY, DEFAULT_TEXT_ALIGN, DEFAULT_LINE_HEIGHT, DEFAULT_MARGIN_WIDTH};
use crate::frontlight::LightLevels;
use crate::gesture::GestureEvent;
use crate::document::{Document, open, Location, TextLocation, BoundedText, Neighbors, BYTES_PER_PAGE};
use crate::document::{TocEntry, SimpleTocEntry, TocLocation, toc_as_html, chapter_from_index};
use crate::document::pdf::PdfOpener;
use crate::metadata::{Info, FileInfo, ReaderInfo, Annotation, TextAlign, ZoomMode, PageScheme};
use crate::metadata::{Margin, CroppingMargins, make_query};
use crate::metadata::{DEFAULT_CONTRAST_EXPONENT, DEFAULT_CONTRAST_GRAY};
use crate::geom::{Point, Rectangle, Boundary, CornerSpec, BorderSpec, Dir, DiagDir, CycleDir, LinearDir, Axis, halves};
use crate::color::{BLACK, WHITE};
use crate::app::Context;

const HISTORY_SIZE: usize = 32;
const RECT_DIST_JITTER: f32 = 24.0;
const ANNOTATION_DRIFT: u8 =  32;

pub struct Reader {
    rect: Rectangle,
    children: Vec<Box<dyn View>>,
    doc: Arc<Mutex<Box<dyn Document>>>,
    cache: BTreeMap<usize, Resource>,
    text: HashMap<usize, Vec<BoundedText>>,
    annotations: HashMap<usize, Vec<Annotation>>,
    chunks: Vec<RenderChunk>,
    focus: Option<ViewId>,
    search: Option<Search>,
    search_direction: LinearDir,
    held_buttons: HashSet<ButtonCode>,
    selection: Option<Selection>,
    target_annotation: Option<[TextLocation; 2]>,
    history: VecDeque<usize>,
    state: State,
    info: Info,
    current_page: usize,
    pages_count: usize,
    view_port: ViewPort,
    contrast: Contrast,
    synthetic: bool,
    page_turns: usize,
    refresh_every: u8,
    reflowable: bool,
    ephemeral: bool,
    finished: bool,
}

#[derive(Debug)]
struct ViewPort {
    zoom_mode: ZoomMode,
    top_offset: i32,
    margin_width: i32,
}

impl Default for ViewPort {
    fn default() -> Self {
        ViewPort {
            zoom_mode: ZoomMode::FitToPage,
            top_offset: 0,
            margin_width: 0,
        }
    }
}

#[derive(Debug, Copy, Clone, Eq, PartialEq)]
enum State {
    Idle,
    Selection(i32),
    AdjustSelection,
}

#[derive(Debug)]
struct Selection {
    start: TextLocation,
    end: TextLocation,
    anchor: TextLocation,
}

#[derive(Debug)]
struct Resource {
    pixmap: Pixmap,
    frame: Rectangle,
    scale: f32,
}

#[derive(Debug, Clone)]
struct RenderChunk {
    location: usize,
    frame: Rectangle,
    position: Point,
    scale: f32,
}

#[derive(Debug)]
struct Search {
    query: String,
    highlights: BTreeMap<usize, Vec<Vec<Boundary>>>,
    running: Arc<AtomicBool>,
    current_page: usize,
    results_count: usize,
}

impl Default for Search {
    fn default() -> Self {
        Search {
            query: String::new(),
            highlights: BTreeMap::new(),
            running: Arc::new(AtomicBool::new(true)),
            current_page: 0,
            results_count: 0,
        }
    }
}

#[derive(Debug)]
struct Contrast {
    exponent: f32,
    gray: f32,
}

impl Default for Contrast {
    fn default() -> Contrast {
        Contrast {
            exponent: DEFAULT_CONTRAST_EXPONENT,
            gray: DEFAULT_CONTRAST_GRAY,
        }
    }
}

fn scaling_factor(rect: &Rectangle, cropping_margin: &Margin, screen_margin_width: i32, dims: (f32, f32), zoom_mode: ZoomMode) -> f32 {
    let (page_width, page_height) = dims;
    let surface_width = (rect.width() as i32 - 2 * screen_margin_width) as f32;
    let frame_width = (1.0 - (cropping_margin.left + cropping_margin.right)) * page_width;
    let width_ratio = surface_width / frame_width;
    match zoom_mode {
        ZoomMode::FitToPage => {
            let surface_height = (rect.height() as i32 - 2 * screen_margin_width) as f32;
            let frame_height = (1.0 - (cropping_margin.top + cropping_margin.bottom)) * page_height;
            let height_ratio = surface_height / frame_height;
            width_ratio.min(height_ratio)
        },
        ZoomMode::FitToWidth => width_ratio,
    }
}

fn build_pixmap(rect: &Rectangle, doc: &mut dyn Document, location: usize) -> (Pixmap, usize) {
    let scale = scaling_factor(rect, &Margin::default(), 0, doc.dims(location).unwrap(), ZoomMode::FitToPage);
    doc.pixmap(Location::Exact(location), scale).unwrap()
}

fn find_cut(frame: &Rectangle, y_pos: i32, scale: f32, dir: LinearDir, lines: &[BoundedText]) -> Option<i32> {
    let y_pos_u = y_pos as f32 / scale;
    let frame_u = frame.to_boundary() / scale;
    let mut rect_a: Option<Boundary> = None;
    let max_line_height = frame_u.height() / 10.0;

    for line in lines {
        if frame_u.overlaps(&line.rect) && line.rect.height() <= max_line_height && y_pos_u >= line.rect.min.y && y_pos_u < line.rect.max.y {
            rect_a = Some(line.rect);
            break;
        }
    }

    let ra = rect_a?;

    let mut rect_b: Option<Boundary> = None;
    let target_ordering = if dir == LinearDir::Backward {
        Some(Ordering::Less)
    } else {
        Some(Ordering::Greater)
    };

    for line in lines {
        if line.rect.min.x < ra.max.x && ra.min.x < line.rect.max.x &&
           line.rect.min.y.partial_cmp(&ra.min.y) == target_ordering &&
           (rect_b.is_none() || rect_b.unwrap().min.y.partial_cmp(&line.rect.min.y) == target_ordering) {
            rect_b = Some(line.rect);
        }
    }

    if let Some(rb) = rect_b {
        let sum = if dir == LinearDir::Backward {
            rb.max.y + ra.min.y
        } else {
            ra.max.y + rb.min.y
        };

        Some((scale * sum / 2.0) as i32)
    } else {
        if dir == LinearDir::Backward {
            Some((scale * ra.min.y).floor() as i32 - 1)
        } else {
            Some((scale * ra.max.y).ceil() as i32 + 1)
        }
    }
}

impl Reader {
    pub fn new(rect: Rectangle, mut info: Info, hub: &Hub, context: &mut Context) -> Option<Reader> {
        let settings = &context.settings;
        let path = settings.library_path.join(&info.file.path);

        open(&path).and_then(|mut doc| {
            let (width, height) = context.display.dims;
            let font_size = info.reader.as_ref().and_then(|r| r.font_size)
                                .unwrap_or(settings.reader.font_size);
            let first_location = doc.resolve_location(Location::Exact(0))?;

            doc.layout(width, height, font_size, CURRENT_DEVICE.dpi);

            let margin_width = info.reader.as_ref().and_then(|r| r.margin_width)
                                   .unwrap_or(settings.reader.margin_width);

            if margin_width != DEFAULT_MARGIN_WIDTH {
                doc.set_margin_width(margin_width);
            }

            let font_family = info.reader.as_ref().and_then(|r| r.font_family.as_ref())
                                  .unwrap_or(&settings.reader.font_family);

            if font_family != DEFAULT_FONT_FAMILY {
                doc.set_font_family(font_family, &settings.reader.font_path);
            }

            let line_height = info.reader.as_ref().and_then(|r| r.line_height)
                                  .unwrap_or(settings.reader.line_height);

            if (line_height - DEFAULT_LINE_HEIGHT).abs() > f32::EPSILON {
                doc.set_line_height(line_height);
            }

            let text_align = info.reader.as_ref().and_then(|r| r.text_align)
                                 .unwrap_or(settings.reader.text_align);

            if text_align != DEFAULT_TEXT_ALIGN {
                doc.set_text_align(text_align);
            }

            let mut view_port = ViewPort::default();
            let mut contrast = Contrast::default();
            let pages_count = doc.pages_count();
            let current_page;

            // TODO: use get_or_insert_with?
            if let Some(ref mut r) = info.reader {
                r.opened = Local::now();

                if r.finished {
                    r.finished = false;
                    r.current_page = first_location;
                }

                current_page = doc.resolve_location(Location::Exact(r.current_page))
                                  .unwrap_or(first_location);

                if let Some(zoom_mode) = r.zoom_mode {
                    view_port.zoom_mode = zoom_mode;
                }

                if let Some(top_offset) = r.top_offset {
                    view_port.top_offset = top_offset;
                }

                if !doc.is_reflowable() {
                    view_port.margin_width = mm_to_px(r.screen_margin_width.unwrap_or(0) as f32,
                                                      CURRENT_DEVICE.dpi) as i32;
                }

                if let Some(exponent) = r.contrast_exponent {
                    contrast.exponent = exponent;
                }

                if let Some(gray) = r.contrast_gray {
                    contrast.gray = gray;
                }
            } else {
                current_page = first_location;

                info.reader = Some(ReaderInfo {
                    current_page,
                    pages_count,
                    .. Default::default()
                });
            }

            let synthetic = doc.has_synthetic_page_numbers();
            let reflowable = doc.is_reflowable();

            println!("{}", info.file.path.display());

            hub.send(Event::Update(UpdateMode::Partial)).ok();

            Some(Reader {
                rect,
                children: Vec::new(),
                doc: Arc::new(Mutex::new(doc)),
                cache: BTreeMap::new(),
                text: HashMap::new(),
                annotations: HashMap::new(),
                chunks: Vec::new(),
                focus: None,
                search: None,
                search_direction: LinearDir::Forward,
                held_buttons: HashSet::new(),
                selection: None,
                target_annotation: None,
                history: VecDeque::new(),
                state: State::Idle,
                info,
                current_page,
                pages_count,
                view_port,
                synthetic,
                page_turns: 0,
                refresh_every: settings.reader.refresh_every,
                contrast,
                ephemeral: false,
                reflowable,
                finished: false,
            })
        })
    }

    pub fn from_toc(rect: Rectangle, toc: &[TocEntry], chap_index: usize, hub: &Hub, context: &mut Context) -> Reader {
        let html = toc_as_html(toc, chap_index);

        let info = Info {
            title: "Table of Contents".to_string(),
            file: FileInfo {
                path: PathBuf::from("toc:"),
                kind: "html".to_string(),
                size: html.len() as u64,
            },
            .. Default::default()
        };

        let mut opener = PdfOpener::new().unwrap();
        opener.set_user_css("css/toc.css").unwrap();
        let mut doc = opener.open_memory("html", html.as_bytes()).unwrap();
        let (width, height) = context.display.dims;
        let font_size = context.settings.reader.font_size;
        doc.layout(width, height, font_size, CURRENT_DEVICE.dpi);
        let pages_count = doc.pages_count();

        let mut current_page = 0;

        if let Some(chap) = chapter_from_index(chap_index, toc) {
            let link_uri = match chap.location {
                Location::Uri(ref uri) => format!("@{}", uri),
                Location::Exact(offset) => format!("@{}", offset),
                _ => "#".to_string(),
            };
            let mut loc = Location::Exact(0);
            while let Some((links, offset)) = doc.links(loc) {
                if links.iter().any(|link| link.text == link_uri) {
                    current_page = offset;
                    break;
                }
                loc = Location::Next(offset);
            }
        }

        hub.send(Event::Update(UpdateMode::Partial)).ok();

        Reader {
            rect,
            children: vec![],
            doc: Arc::new(Mutex::new(Box::new(doc))),
            cache: BTreeMap::new(),
            text: HashMap::new(),
            annotations: HashMap::new(),
            chunks: Vec::new(),
            focus: None,
            search: None,
            search_direction: LinearDir::Forward,
            held_buttons: HashSet::new(),
            selection: None,
            target_annotation: None,
            history: VecDeque::new(),
            state: State::Idle,
            info,
            current_page,
            pages_count,
            view_port: ViewPort::default(),
            synthetic: false,
            page_turns: 0,
            refresh_every: context.settings.reader.refresh_every,
            contrast: Contrast::default(),
            ephemeral: true,
            reflowable: true,
            finished: false,
        }
    }

    fn load_pixmap(&mut self, location: usize) {
        if self.cache.contains_key(&location) {
            return;
        }

        let mut doc = self.doc.lock().unwrap();
        let cropping_margin = self.info.reader.as_ref()
                                  .and_then(|r| r.cropping_margins.as_ref()
                                                 .map(|c| c.margin(location)))
                                  .cloned().unwrap_or_default();
        let dims = doc.dims(location).unwrap();
        let screen_margin_width = self.view_port.margin_width;
        let scale = scaling_factor(&self.rect, &cropping_margin, screen_margin_width, dims, self.view_port.zoom_mode);
        if let Some((pixmap, _)) = doc.pixmap(Location::Exact(location), scale) {
            let frame = rect![(cropping_margin.left * pixmap.width as f32).ceil() as i32,
                              (cropping_margin.top * pixmap.height as f32).ceil() as i32,
                              ((1.0 - cropping_margin.right) * pixmap.width as f32).floor() as i32,
                              ((1.0 - cropping_margin.bottom) * pixmap.height as f32).floor() as i32];
            self.cache.insert(location, Resource { pixmap, frame, scale });
        }
    }

    fn load_text(&mut self, location: usize) {
        if self.text.contains_key(&location) {
            return;
        }

        let mut doc = self.doc.lock().unwrap();
        let loc = Location::Exact(location);
        let words = doc.words(loc)
                       .map(|(words, _)| words)
                       .unwrap_or_default();
        self.text.insert(location, words);
    }

    fn go_to_page(&mut self, location: usize, record: bool, hub: &Hub) {
        let loc = {
            let mut doc = self.doc.lock().unwrap();
            doc.resolve_location(Location::Exact(location))
        };

        if let Some(location) = loc {
            if record {
                self.history.push_back(self.current_page);
                if self.history.len() > HISTORY_SIZE {
                    self.history.pop_front();
                }
            }

            if let Some(ref mut s) = self.search {
                s.current_page = s.highlights.range(..=location).count().saturating_sub(1);
            }

            self.view_port.top_offset = 0;
            self.current_page = location;
            self.update(None, hub);
            self.update_bottom_bar(hub);

            if self.search.is_some() {
                self.update_results_bar(hub);
            }
        }
    }

    fn go_to_chapter(&mut self, dir: CycleDir, hub: &Hub) {
        let current_page = self.current_page;
        let loc = {
            let mut doc = self.doc.lock().unwrap();
            if let Some(toc) = self.toc()
                                   .or_else(|| doc.toc()) {
                let chap_offset = if dir == CycleDir::Previous {
                   doc.chapter(current_page, &toc)
                      .and_then(|chap| doc.resolve_location(chap.location.clone()))
                      .and_then(|chap_offset| if chap_offset < current_page { Some(chap_offset) } else { None })
                } else {
                    None
                };
                chap_offset.or_else(||
                    doc.chapter_relative(current_page, dir, &toc)
                       .and_then(|rel_chap| doc.resolve_location(rel_chap.location.clone())))
            } else {
                None
            }
        };
        if let Some(location) = loc {
            self.go_to_page(location, true, hub);
        }
    }

    fn text_location_range(&self) -> Option<[TextLocation; 2]> {
        let mut min_loc = None;
        let mut max_loc = None;
        for chunk in &self.chunks {
            for word in &self.text[&chunk.location] {
                let rect = (word.rect * chunk.scale).to_rect();
                if rect.overlaps(&chunk.frame) {
                    if let Some(ref mut min) = min_loc {
                        if word.location < *min {
                            *min = word.location;
                        }
                    } else {
                        min_loc = Some(word.location);
                    }
                    if let Some(ref mut max) = max_loc {
                        if word.location > *max {
                            *max = word.location;
                        }
                    } else {
                        max_loc = Some(word.location);
                    }
                }
            }
        }

        min_loc.and_then(|min| max_loc.map(|max| [min, max]))
    }

    fn go_to_artefact(&mut self, dir: CycleDir, hub: &Hub) {
        let mut loc_bkm = None;
        let mut loc_annot = None;

        if let Some(ref r) = self.info.reader {
            match dir {
                CycleDir::Next => {
                    loc_bkm = r.bookmarks.range(self.current_page+1 ..)
                                         .next().cloned();
                    if let Some([_, max]) = self.text_location_range() {
                        loc_annot = r.annotations.iter()
                                     .filter(|annot| annot.selection[0] > max)
                                     .map(|annot| annot.selection[0]).min()
                                     .map(|tl| tl.location());
                    }
                },
                CycleDir::Previous => {
                    loc_bkm = r.bookmarks.range(.. self.current_page)
                                         .next_back().cloned();
                    if let Some([min, _]) = self.text_location_range() {
                        loc_annot = r.annotations.iter()
                                     .filter(|annot| annot.selection[1] < min)
                                     .map(|annot| annot.selection[1]).max()
                                     .map(|tl| tl.location());
                    }
                },
            }
        }

        let loc = match (loc_bkm, loc_annot) {
            (Some(a), Some(b)) => {
                if dir == CycleDir::Next {
                    Some(a.min(b))
                } else {
                    Some(a.max(b))
                }
            },
            (Some(a), None) => Some(a),
            (None, Some(b)) => Some(b),
            (None, None) => None,
        };

        if let Some(location) = loc {
            self.go_to_page(location, true, hub);
        }
    }

    fn go_to_last_page(&mut self, hub: &Hub) {
        if let Some(location) = self.history.pop_back() {
            self.go_to_page(location, false, hub);
        }
    }

    fn page_scroll(&mut self, delta_y: i32, hub: &Hub, _context: &mut Context) {
        if delta_y == 0 {
            return;
        }

        let mut next_top_offset = self.view_port.top_offset - delta_y;
        let mut location = self.current_page;
        let max_top_offset = self.cache[&location].frame.height().saturating_sub(1) as i32;
        if next_top_offset < 0 {
            let mut doc = self.doc.lock().unwrap();
            if let Some(previous_location) = doc.resolve_location(Location::Previous(location)) {
                location = previous_location;
                let frame = self.cache[&location].frame;
                next_top_offset = (frame.height() as i32 + next_top_offset).max(0);
            } else {
                next_top_offset = 0;
            }
        } else if next_top_offset > max_top_offset {
            let mut doc = self.doc.lock().unwrap();
            if let Some(next_location) = doc.resolve_location(Location::Next(location)) {
                location = next_location;
                let frame = self.cache[&location].frame;
                let mto = frame.height().saturating_sub(1) as i32;
                next_top_offset = (next_top_offset - max_top_offset - 1).min(mto);
            } else {
                next_top_offset = max_top_offset;
            }
        }

        {
            let Resource { frame, scale, .. } = *self.cache.get(&location).unwrap();
            let mut doc = self.doc.lock().unwrap();
            if let Some((lines, _)) = doc.lines(Location::Exact(location)) {
                if let Some(mut y_pos) = find_cut(&frame, frame.min.y + next_top_offset,
                                                  scale, LinearDir::Forward, &lines) {
                    y_pos = y_pos.max(frame.min.y).min(frame.max.y - 1);
                    next_top_offset = y_pos - frame.min.y;
                }
            }
        }

        let location_changed = location != self.current_page;
        if !location_changed && next_top_offset == self.view_port.top_offset {
            return;
        }

        self.view_port.top_offset = next_top_offset;
        self.current_page = location;
        self.update(None, hub);

        if location_changed {
            if let Some(ref mut s) = self.search {
                s.current_page = s.highlights.range(..=location).count().saturating_sub(1);
            }
            self.update_bottom_bar(hub);
            if self.search.is_some() {
                self.update_results_bar(hub);
            }
        }
    }

    fn go_to_neighbor(&mut self, dir: CycleDir, hub: &Hub, context: &mut Context) {
        let current_page = self.current_page;
        let top_offset = self.view_port.top_offset;

        let loc = {
            let neighloc = if dir == CycleDir::Previous {
                match self.view_port.zoom_mode {
                    ZoomMode::FitToPage => Location::Previous(current_page),
                    ZoomMode::FitToWidth => {
                        let first_chunk = self.chunks.first().cloned().unwrap();
                        let mut location = first_chunk.location;
                        let available_height = self.rect.height() as i32 - 2 * self.view_port.margin_width;
                        let mut height = 0;

                        loop {
                            self.load_pixmap(location);
                            self.load_text(location);
                            let Resource { mut frame, .. } = self.cache[&location];
                            if location == first_chunk.location {
                                frame.max.y = first_chunk.frame.min.y;
                            }
                            height += frame.height() as i32;
                            if height >= available_height {
                                break;
                            }
                            let mut doc = self.doc.lock().unwrap();
                            if let Some(previous_location) = doc.resolve_location(Location::Previous(location)) {
                                location = previous_location;
                            } else {
                                break;
                            }
                        }

                        let mut next_top_offset = (height - available_height).max(0);
                        if height > available_height {
                            let Resource { frame, scale, .. } = self.cache[&location];
                            let mut doc = self.doc.lock().unwrap();
                            if let Some((lines, _)) = doc.lines(Location::Exact(location)) {
                                if let Some(mut y_pos) = find_cut(&frame, frame.min.y + next_top_offset,
                                                                  scale, LinearDir::Forward, &lines) {
                                    y_pos = y_pos.max(frame.min.y).min(frame.max.y - 1);
                                    next_top_offset = y_pos - frame.min.y;
                                }
                            }
                        }

                        self.view_port.top_offset = next_top_offset;
                        Location::Exact(location)
                    },
                }
            } else {
                match self.view_port.zoom_mode {
                    ZoomMode::FitToPage => Location::Next(current_page),
                    ZoomMode::FitToWidth => {
                        let last_chunk = self.chunks.last().unwrap();
                        let pixmap_frame = self.cache[&last_chunk.location].frame;
                        let next_top_offset = last_chunk.frame.max.y - pixmap_frame.min.y;
                        if next_top_offset == pixmap_frame.height() as i32 {
                            self.view_port.top_offset = 0;
                            Location::Next(last_chunk.location)
                        } else {
                            self.view_port.top_offset = next_top_offset;
                            Location::Exact(last_chunk.location)
                        }
                    },
                }
            };
            let mut doc = self.doc.lock().unwrap();
            doc.resolve_location(neighloc)
        };
        match loc {
            Some(location) if location != current_page || self.view_port.top_offset != top_offset => {
                if let Some(ref mut s) = self.search {
                    s.current_page = s.highlights.range(..=location).count().saturating_sub(1);
                }

                self.current_page = location;
                self.update(None, hub);
                self.update_bottom_bar(hub);

                if self.search.is_some() {
                    self.update_results_bar(hub);
                }
            },
            _ => {
                match dir {
                    CycleDir::Next => {
                        self.finished = true;
                        let action = if self.ephemeral {
                            FinishedAction::Notify
                        } else {
                            context.settings.reader.finished
                        };
                        match action {
                            FinishedAction::Notify => {
                                let notif = Notification::new(ViewId::BoundaryNotif,
                                                              "No next page.".to_string(),
                                                              hub,
                                                              context);
                                self.children.push(Box::new(notif) as Box<dyn View>);
                            },
                            FinishedAction::Close => {
                                self.quit(context);
                                hub.send(Event::Back).ok();
                            },
                        }
                    },
                    CycleDir::Previous => {
                        let notif = Notification::new(ViewId::BoundaryNotif,
                                                      "No previous page.".to_string(),
                                                      hub,
                                                      context);
                        self.children.push(Box::new(notif) as Box<dyn View>);
                    },
                }
            },
        }
    }

    fn go_to_results_page(&mut self, index: usize, hub: &Hub) {
        let mut loc = None;
        if let Some(ref mut s) = self.search {
            if index < s.highlights.len() {
                s.current_page = index;
                loc = Some(*s.highlights.keys().nth(index).unwrap());
            }
        }
        if let Some(location) = loc {
            self.view_port.top_offset = 0;
            self.current_page = location;
            self.update_results_bar(hub);
            self.update_bottom_bar(hub);
            self.update(None, hub);
        }
    }

    fn go_to_results_neighbor(&mut self, dir: CycleDir, hub: &Hub) {
        let loc = self.search.as_ref().and_then(|s| {
            match dir {
                CycleDir::Next => s.highlights.range(self.current_page+1..)
                                              .next().map(|e| *e.0),
                CycleDir::Previous => s.highlights.range(..self.current_page)
                                                  .next_back().map(|e| *e.0),
            }
        });
        if let Some(location) = loc {
            if let Some(ref mut s) = self.search {
                s.current_page = s.highlights.range(..=location).count().saturating_sub(1);
            }
            self.view_port.top_offset = 0;
            self.current_page = location;
            self.update_results_bar(hub);
            self.update_bottom_bar(hub);
            self.update(None, hub);
        }
    }

    fn update_bottom_bar(&mut self, hub: &Hub) {
        if let Some(index) = locate::<BottomBar>(self) {
            let current_page = self.current_page;
            let mut doc = self.doc.lock().unwrap();
            let chapter = self.toc().or_else(|| doc.toc())
                              .as_ref().and_then(|toc| doc.chapter(current_page, toc))
                              .map(|c| c.title.clone())
                              .unwrap_or_default();
            let bottom_bar = self.children[index].as_mut().downcast_mut::<BottomBar>().unwrap();
            let neighbors = Neighbors {
                previous_page: doc.resolve_location(Location::Previous(current_page)),
                next_page: doc.resolve_location(Location::Next(current_page)),
            };
            bottom_bar.update_page_label(self.current_page, self.pages_count, hub);
            bottom_bar.update_icons(&neighbors, hub);
            bottom_bar.update_chapter(&chapter, hub);
        }
    }

    fn update_tool_bar(&mut self, hub: &Hub, context: &mut Context) {
        if let Some(index) = locate::<ToolBar>(self) {
            let tool_bar = self.children[index].as_mut().downcast_mut::<ToolBar>().unwrap();
            let settings = &context.settings;
            if self.reflowable {
                let font_family = self.info.reader.as_ref()
                                      .and_then(|r| r.font_family.clone())
                                      .unwrap_or_else(|| settings.reader.font_family.clone());
                tool_bar.update_font_family(font_family, hub);
                let font_size = self.info.reader.as_ref()
                                    .and_then(|r| r.font_size)
                                    .unwrap_or(settings.reader.font_size);
                tool_bar.update_font_size_slider(font_size, hub);
                let text_align = self.info.reader.as_ref()
                                    .and_then(|r| r.text_align)
                                    .unwrap_or(settings.reader.text_align);
                tool_bar.update_text_align_icon(text_align, hub);
                let line_height = self.info.reader.as_ref()
                                      .and_then(|r| r.line_height)
                                      .unwrap_or(settings.reader.line_height);
                tool_bar.update_line_height(line_height, hub);
            } else {
                tool_bar.update_contrast_exponent_slider(self.contrast.exponent, hub);
                tool_bar.update_contrast_gray_slider(self.contrast.gray, hub);
            }
            let reflowable = self.reflowable;
            let margin_width = self.info.reader.as_ref()
                                   .and_then(|r| if reflowable { r.margin_width } else { r.screen_margin_width })
                                   .unwrap_or_else(|| if reflowable { settings.reader.margin_width } else { 0 });
            tool_bar.update_margin_width(margin_width, hub);
        }
    }

    fn update_results_bar(&mut self, hub: &Hub) {
        if self.search.is_none() {
            return;
        }
        let (count, current_page, pages_count) = {
            let s = self.search.as_ref().unwrap();
            (s.results_count, s.current_page, s.highlights.len())
        };
        if let Some(index) = locate::<ResultsBar>(self) {
            let results_bar = self.child_mut(index).downcast_mut::<ResultsBar>().unwrap();
            results_bar.update_results_label(count, hub);
            results_bar.update_page_label(current_page, pages_count, hub);
            results_bar.update_icons(current_page, pages_count, hub);
        }
    }

    #[inline]
    fn update_annotations(&mut self) {
        self.annotations.clear();
        if let Some(annotations) = self.info.reader.as_ref().map(|r| &r.annotations).filter(|a| !a.is_empty()) {
            for chunk in &self.chunks {
                let words = &self.text[&chunk.location];
                if words.is_empty() {
                    continue;
                }
                for annot in annotations {
                    let [start, end] = annot.selection;
                    if (start >= words[0].location && start <= words[words.len()-1].location) ||
                       (end >= words[0].location && end <= words[words.len()-1].location) {
                        self.annotations.entry(chunk.location)
                            .or_insert_with(|| Vec::new())
                            .push(annot.clone());
                    }
                }
            }
        }
    }

    fn update(&mut self, update_mode: Option<UpdateMode>, hub: &Hub) {
        self.page_turns += 1;
        let update_mode = update_mode.unwrap_or_else(|| {
            if self.refresh_every == 0 || self.page_turns % (self.refresh_every as usize) != 0 {
                UpdateMode::Partial
            } else {
                UpdateMode::Full
            }
        });

        self.chunks.clear();
        let mut location = self.current_page;
        let smw = self.view_port.margin_width;

        match self.view_port.zoom_mode {
            ZoomMode::FitToPage => {
                self.load_pixmap(location);
                self.load_text(location);
                let Resource { frame, scale, .. } = self.cache[&location];
                let dx = smw + ((self.rect.width() - frame.width()) as i32 - 2 * smw) / 2;
                let dy = smw + ((self.rect.height() - frame.height()) as i32 - 2 * smw) / 2;
                self.chunks.push(RenderChunk { frame, location, position: pt!(dx, dy), scale });
            },
            ZoomMode::FitToWidth => {
                let available_height = self.rect.height() as i32 - 2 * smw;
                let mut height = 0;
                while height < available_height {
                    self.load_pixmap(location);
                    self.load_text(location);
                    let Resource { mut frame, scale, .. } = self.cache[&location];
                    if location == self.current_page {
                        frame.min.y += self.view_port.top_offset;
                    }
                    let position = pt!(smw, smw + height);
                    self.chunks.push(RenderChunk { frame, location, position, scale });
                    height += frame.height() as i32;
                    if let Ok(mut doc) = self.doc.lock() {
                        if let Some(next_location) = doc.resolve_location(Location::Next(location)) {
                            location = next_location;
                        } else {
                            break;
                        }
                    }
                }
                if height > available_height {
                    if let Some(last_chunk) = self.chunks.last_mut() {
                        last_chunk.frame.max.y -= height - available_height;
                        let mut doc = self.doc.lock().unwrap();
                        if let Some((lines, _)) = doc.lines(Location::Exact(last_chunk.location)) {
                            let pixmap_frame = self.cache[&last_chunk.location].frame;
                            if let Some(mut y_pos) = find_cut(&pixmap_frame, last_chunk.frame.max.y, last_chunk.scale, LinearDir::Backward, &lines) {
                                y_pos = y_pos.max(pixmap_frame.min.y).min(pixmap_frame.max.y - 1);
                                last_chunk.frame.max.y = y_pos;
                            }
                        }
                    }
                    let actual_height: i32 = self.chunks.iter().map(|c| c.frame.height() as i32).sum();
                    let dy = (available_height - actual_height) / 2;
                    for chunk in &mut self.chunks {
                        chunk.position.y += dy;
                    }
                }
            },
        }

        hub.send(Event::Render(self.rect, update_mode)).ok();
        let first_location = self.chunks.first().map(|c| c.location).unwrap();
        let last_location = self.chunks.last().map(|c| c.location).unwrap();

        while self.cache.len() > 3 {
            let left_count = self.cache.range(..first_location).count();
            let right_count = self.cache.range(last_location+1..).count();
            let extremum = if left_count >= right_count {
                self.cache.keys().next().cloned().unwrap()
            } else {
                self.cache.keys().next_back().cloned().unwrap()
            };
            self.cache.remove(&extremum);
        }

        self.update_annotations();

        let doc2 = self.doc.clone();
        let hub2 = hub.clone();
        thread::spawn(move || {
            let mut doc = doc2.lock().unwrap();
            if let Some(next_location) = doc.resolve_location(Location::Next(last_location)) {
                hub2.send(Event::LoadPixmap(next_location)).ok();
            }
        });
        let doc3 = self.doc.clone();
        let hub3 = hub.clone();
        thread::spawn(move || {
            let mut doc = doc3.lock().unwrap();
            if let Some(previous_location) = doc.resolve_location(Location::Previous(first_location)) {
                hub3.send(Event::LoadPixmap(previous_location)).ok();
            }
        });
    }

    fn search(&mut self, text: &str, query: Regex, hub: &Hub) {
        let s = Search {
            query: text.to_string(),
            .. Default::default()
        };

        let hub2 = hub.clone();
        let doc2 = Arc::clone(&self.doc);
        let running = Arc::clone(&s.running);
        let current_page = self.current_page;
        let search_direction = self.search_direction;

        thread::spawn(move || {
            let mut loc = Location::Exact(current_page);
            let mut started = false;

            loop {
                if !running.load(AtomicOrdering::Relaxed) {
                    break;
                }

                let mut doc = doc2.lock().unwrap();
                let mut text = String::new();
                let mut rects = BTreeMap::new();

                if let Some(location) = doc.resolve_location(loc) {
                    if location == current_page && started {
                        break;
                    }
                    if let Some((ref words, _)) = doc.words(Location::Exact(location)) {
                        for word in words {
                            if !running.load(AtomicOrdering::Relaxed) {
                                break;
                            }
                            if text.ends_with('\u{00AD}') {
                                text.pop();
                            } else if !text.ends_with('-') && !text.is_empty() {
                                text.push(' ');
                            }
                            rects.insert(text.len(), word.rect);
                            text += &word.text;
                        }
                        for m in query.find_iter(&text) {
                            if let Some((first, _)) = rects.range(..= m.start()).next_back() {
                                let mut match_rects = Vec::new();
                                for (_, rect) in rects.range(*first .. m.end()) {
                                    match_rects.push(*rect);
                                }
                                hub2.send(Event::SearchResult(location, match_rects)).ok();
                            }
                        }
                    }
                    loc = match search_direction {
                        LinearDir::Forward => Location::Next(location),
                        LinearDir::Backward => Location::Previous(location),
                    };
                } else {
                    loc = match search_direction {
                        LinearDir::Forward => Location::Exact(0),
                        LinearDir::Backward => Location::Exact(doc.pages_count()-1),
                    };
                }

                started = true;
            }

            running.store(false, AtomicOrdering::Relaxed);
            hub2.send(Event::EndOfSearch).ok();
        });

        if self.search.is_some() {
            self.render_results(hub);
        }

        self.search = Some(s);
    }

    fn toggle_keyboard(&mut self, enable: bool, id: Option<ViewId>, hub: &Hub, context: &mut Context) {
        if let Some(index) = locate::<Keyboard>(self) {
            if enable {
                return;
            }

            let mut rect = *self.child(index).rect();
            rect.absorb(self.child(index-1).rect());

            if index == 1 {
                rect.absorb(self.child(index+1).rect());
                self.children.drain(index - 1 ..= index + 1);
                hub.send(Event::Expose(rect, UpdateMode::Gui)).ok();
            } else {
                self.children.drain(index - 1 ..= index);

                let start_index = locate::<TopBar>(self).map(|index| index+2).unwrap_or(0);
                let y_min = self.child(start_index).rect().min.y;
                let delta_y = rect.height() as i32;

                for i in start_index..index-1 {
                    let shifted_rect = *self.child(i).rect() + pt!(0, delta_y);
                    self.child_mut(i).resize(shifted_rect, hub, context);
                    hub.send(Event::Render(shifted_rect, UpdateMode::Gui)).ok();
                }

                let rect = rect![self.rect.min.x, y_min, self.rect.max.x, y_min + delta_y];
                hub.send(Event::Expose(rect, UpdateMode::Gui)).ok();
            }

            hub.send(Event::Focus(None)).ok();
        } else {
            if !enable {
                return;
            }

            let dpi = CURRENT_DEVICE.dpi;
            let (_, height) = context.display.dims;
            let &(small_height, big_height) = BAR_SIZES.get(&(height, dpi)).unwrap();
            let thickness = scale_by_dpi(THICKNESS_MEDIUM, dpi) as i32;
            let (small_thickness, big_thickness) = halves(thickness);

            let mut kb_rect = rect![self.rect.min.x,
                                    self.rect.max.y - (small_height + 3 * big_height) as i32 + big_thickness,
                                    self.rect.max.x,
                                    self.rect.max.y - small_height as i32 - small_thickness];

            let number = match id {
                Some(ViewId::GoToPageInput) |
                Some(ViewId::GoToResultsPageInput) |
                Some(ViewId::NamePageInput) => true,
                _ => false,
            };

            let index = rlocate::<Filler>(self).unwrap_or(0);

            if index == 0 {
                let separator = Filler::new(rect![self.rect.min.x, kb_rect.max.y,
                                                  self.rect.max.x, kb_rect.max.y + thickness],
                                            BLACK);
                self.children.insert(index, Box::new(separator) as Box<dyn View>);
            }

            let keyboard = Keyboard::new(&mut kb_rect, number, context);
            self.children.insert(index, Box::new(keyboard) as Box<dyn View>);

            let separator = Filler::new(rect![self.rect.min.x, kb_rect.min.y - thickness,
                                              self.rect.max.x, kb_rect.min.y],
                                        BLACK);
            self.children.insert(index, Box::new(separator) as Box<dyn View>);

            if index == 0 {
                for i in index..index+3 {
                    hub.send(Event::Render(*self.child(i).rect(), UpdateMode::Gui)).ok();
                }
            } else {
                for i in index..index+2 {
                    hub.send(Event::Render(*self.child(i).rect(), UpdateMode::Gui)).ok();
                }

                let delta_y = kb_rect.height() as i32 + thickness;
                let start_index = locate::<TopBar>(self).map(|index| index+2).unwrap_or(0);

                for i in start_index..index {
                    let shifted_rect = *self.child(i).rect() + pt!(0, -delta_y);
                    self.child_mut(i).resize(shifted_rect, hub, context);
                    hub.send(Event::Render(shifted_rect, UpdateMode::Gui)).ok();
                }
            }
        }
    }

    fn toggle_tool_bar(&mut self, enable: bool, hub: &Hub, context: &mut Context) {
        if let Some(index) = locate::<ToolBar>(self) {
            if enable {
                return;
            }

            let mut rect = *self.child(index).rect();
            rect.absorb(self.child(index - 1).rect());
            self.children.drain(index - 1 ..= index);
            hub.send(Event::Expose(rect, UpdateMode::Gui)).ok();
        } else {
            if !enable {
                return;
            }

            let dpi = CURRENT_DEVICE.dpi;
            let (_, height) = context.display.dims;
            let &(_, big_height) = BAR_SIZES.get(&(height, dpi)).unwrap();
            let tb_height = 2 * big_height;

            let sp_rect = *self.child(2).rect() - pt!(0, tb_height as i32);

            let tool_bar = ToolBar::new(rect![self.rect.min.x,
                                              sp_rect.max.y,
                                              self.rect.max.x,
                                              sp_rect.max.y + tb_height as i32],
                                        self.reflowable,
                                        self.info.reader.as_ref(),
                                        &context.settings.reader);
            self.children.insert(2, Box::new(tool_bar) as Box<dyn View>);

            let separator = Filler::new(sp_rect, BLACK);
            self.children.insert(2, Box::new(separator) as Box<dyn View>);
        }
    }

    fn toggle_results_bar(&mut self, enable: bool, hub: &Hub, context: &mut Context) {
        if let Some(index) = locate::<ResultsBar>(self) {
            if enable {
                return;
            }

            let mut rect = *self.child(index).rect();
            rect.absorb(self.child(index - 1).rect());
            self.children.drain(index - 1 ..= index);
            hub.send(Event::Expose(rect, UpdateMode::Gui)).ok();
        } else {
            if !enable {
                return;
            }

            let dpi = CURRENT_DEVICE.dpi;
            let (_, height) = context.display.dims;
            let thickness = scale_by_dpi(THICKNESS_MEDIUM, dpi) as i32;
            let &(small_height, _) = BAR_SIZES.get(&(height, dpi)).unwrap();
            let index = locate::<TopBar>(self).map(|index| index+2).unwrap_or(0);

            let sp_rect = *self.child(index).rect() - pt!(0, small_height as i32);
            let y_min = sp_rect.max.y;
            let mut rect = rect![self.rect.min.x, y_min,
                                 self.rect.max.x, y_min + small_height as i32 - thickness];

            if let Some(ref s) = self.search {
                let results_bar = ResultsBar::new(rect, s.current_page,
                                                  s.highlights.len(), s.results_count,
                                                  !s.running.load(AtomicOrdering::Relaxed));
                self.children.insert(index, Box::new(results_bar) as Box<dyn View>);
                let separator = Filler::new(sp_rect, BLACK);
                self.children.insert(index, Box::new(separator) as Box<dyn View>);
                rect.absorb(&sp_rect);
                hub.send(Event::Render(rect, UpdateMode::Gui)).ok();
            }
        }
    }

    fn toggle_search_bar(&mut self, enable: bool, hub: &Hub, context: &mut Context) {
        if let Some(index) = locate::<SearchBar>(self) {
            if enable {
                return;
            }

            if let Some(ViewId::ReaderSearchInput) = self.focus {
                self.toggle_keyboard(false, None, hub, context);
            }

            if self.child(0).is::<TopBar>() {
                self.toggle_bars(Some(false), hub, context);
            } else {
                let mut rect = *self.child(index).rect();
                rect.absorb(self.child(index-1).rect());
                rect.absorb(self.child(index+1).rect());
                self.children.drain(index - 1 ..= index + 1);
                hub.send(Event::Expose(rect, UpdateMode::Gui)).ok();
            }
        } else {
            if !enable {
                return;
            }

            self.toggle_tool_bar(false, hub, context);

            let dpi = CURRENT_DEVICE.dpi;
            let thickness = scale_by_dpi(THICKNESS_MEDIUM, dpi) as i32;
            let (small_thickness, big_thickness) = halves(thickness);
            let (_, height) = context.display.dims;
            let &(small_height, _) = BAR_SIZES.get(&(height, dpi)).unwrap();
            let index = locate::<TopBar>(self).map(|index| index+2).unwrap_or(0);

            if index == 0 {
                let sp_rect = rect![self.rect.min.x, self.rect.max.y - small_height as i32 - small_thickness,
                                    self.rect.max.x, self.rect.max.y - small_height as i32 + big_thickness];
                let separator = Filler::new(sp_rect, BLACK);
                self.children.insert(index, Box::new(separator) as Box<dyn View>);
            }

            let sp_rect = rect![self.rect.min.x, self.rect.max.y - 2 * small_height as i32 - small_thickness,
                                self.rect.max.x, self.rect.max.y - 2 * small_height as i32 + big_thickness];
            let y_min = sp_rect.max.y;
            let rect = rect![self.rect.min.x, y_min,
                             self.rect.max.x, y_min + small_height as i32 - thickness];
            let search_bar = SearchBar::new(rect, ViewId::ReaderSearchInput, "", "", context);
            self.children.insert(index, Box::new(search_bar) as Box<dyn View>);

            let separator = Filler::new(sp_rect, BLACK);
            self.children.insert(index, Box::new(separator) as Box<dyn View>);

            hub.send(Event::Render(*self.child(index).rect(), UpdateMode::Gui)).ok();
            hub.send(Event::Render(*self.child(index+1).rect(), UpdateMode::Gui)).ok();

            if index == 0 {
                hub.send(Event::Render(*self.child(index+2).rect(), UpdateMode::Gui)).ok();
            }

            hub.send(Event::Focus(Some(ViewId::ReaderSearchInput))).ok();
        }
    }

    fn toggle_bars(&mut self, enable: Option<bool>, hub: &Hub, context: &mut Context) {
        if let Some(top_index) = locate::<TopBar>(self) {
            if let Some(true) = enable {
                return;
            }

            if let Some(bottom_index) = locate::<BottomBar>(self) {
                let mut top_rect = *self.child(top_index).rect();
                top_rect.absorb(self.child(top_index+1).rect());
                let mut bottom_rect = *self.child(bottom_index).rect();
                for i in top_index+2 .. bottom_index {
                    bottom_rect.absorb(self.child(i).rect());
                }

                self.children.drain(top_index..=bottom_index);

                hub.send(Event::Expose(top_rect, UpdateMode::Gui)).ok();
                hub.send(Event::Expose(bottom_rect, UpdateMode::Gui)).ok();
                hub.send(Event::Focus(None)).ok();
            }
        } else {
            if let Some(false) = enable {
                return;
            }

            let dpi = CURRENT_DEVICE.dpi;
            let (_, height) = context.display.dims;
            let thickness = scale_by_dpi(THICKNESS_MEDIUM, dpi) as i32;
            let (small_thickness, big_thickness) = halves(thickness);
            let &(small_height, big_height) = BAR_SIZES.get(&(height, dpi)).unwrap();

            let mut doc = self.doc.lock().unwrap();
            let mut index = 0;

            let top_bar = TopBar::new(rect![self.rect.min.x,
                                            self.rect.min.y,
                                            self.rect.max.x,
                                            self.rect.min.y + small_height as i32 - small_thickness],
                                      Event::Back,
                                      self.info.title(),
                                      context);

            self.children.insert(index, Box::new(top_bar) as Box<dyn View>);
            index += 1;

            let separator = Filler::new(rect![self.rect.min.x,
                                              self.rect.min.y + small_height as i32 - small_thickness,
                                              self.rect.max.x,
                                              self.rect.min.y + small_height as i32 + big_thickness],
                                        BLACK);
            self.children.insert(index, Box::new(separator) as Box<dyn View>);
            index += 1;

            if let Some(ref s) = self.search {
                if let Some(sindex) = rlocate::<SearchBar>(self) {
                    index = sindex + 2;
                } else {
                    let separator = Filler::new(rect![self.rect.min.x,
                                                      self.rect.max.y - 3 * small_height as i32 - small_thickness,
                                                      self.rect.max.x,
                                                      self.rect.max.y - 3 * small_height as i32 + big_thickness],
                                                BLACK);
                    self.children.insert(index, Box::new(separator) as Box<dyn View>);
                    index += 1;

                    let results_bar = ResultsBar::new(rect![self.rect.min.x,
                                                            self.rect.max.y - 3 * small_height as i32 + big_thickness,
                                                            self.rect.max.x,
                                                            self.rect.max.y - 2 * small_height as i32 - small_thickness],
                                                      s.current_page, s.highlights.len(),
                                                      s.results_count, !s.running.load(AtomicOrdering::Relaxed));
                    self.children.insert(index, Box::new(results_bar) as Box<dyn View>);
                    index += 1;

                    let separator = Filler::new(rect![self.rect.min.x,
                                                      self.rect.max.y - 2 * small_height as i32 - small_thickness,
                                                      self.rect.max.x,
                                                      self.rect.max.y - 2 * small_height as i32 + big_thickness],
                                                BLACK);
                    self.children.insert(index, Box::new(separator) as Box<dyn View>);
                    index += 1;

                    let search_bar = SearchBar::new(rect![self.rect.min.x,
                                                          self.rect.max.y - 2 * small_height as i32 + big_thickness,
                                                          self.rect.max.x,
                                                          self.rect.max.y - small_height as i32 - small_thickness],
                                                    ViewId::ReaderSearchInput,
                                                    "", &s.query, context);
                    self.children.insert(index, Box::new(search_bar) as Box<dyn View>);
                    index += 1;
                }
            } else {
                let tb_height = 2 * big_height;
                let separator = Filler::new(rect![self.rect.min.x,
                                                  self.rect.max.y - (small_height + tb_height) as i32 - small_thickness,
                                                  self.rect.max.x,
                                                  self.rect.max.y - (small_height + tb_height) as i32 + big_thickness],
                                            BLACK);
                self.children.insert(index, Box::new(separator) as Box<dyn View>);
                index += 1;

                let tool_bar = ToolBar::new(rect![self.rect.min.x,
                                                  self.rect.max.y - (small_height + tb_height) as i32 + big_thickness,
                                                  self.rect.max.x,
                                                  self.rect.max.y - small_height as i32 - small_thickness],
                                            self.reflowable,
                                            self.info.reader.as_ref(),
                                            &context.settings.reader);
                self.children.insert(index, Box::new(tool_bar) as Box<dyn View>);
                index += 1;
            }

            let separator = Filler::new(rect![self.rect.min.x,
                                              self.rect.max.y - small_height as i32 - small_thickness,
                                              self.rect.max.x,
                                              self.rect.max.y - small_height as i32 + big_thickness],
                                        BLACK);
            self.children.insert(index, Box::new(separator) as Box<dyn View>);
            index += 1;

            let neighbors = Neighbors {
                previous_page: doc.resolve_location(Location::Previous(self.current_page)),
                next_page: doc.resolve_location(Location::Next(self.current_page)),
            };

            let bottom_bar = BottomBar::new(rect![self.rect.min.x,
                                                  self.rect.max.y - small_height as i32 + big_thickness,
                                                  self.rect.max.x,
                                                  self.rect.max.y],
                                            doc.as_mut(),
                                            self.toc(),
                                            self.current_page,
                                            self.pages_count,
                                            &neighbors,
                                            self.synthetic);
            self.children.insert(index, Box::new(bottom_bar) as Box<dyn View>);

            for i in 0..=index {
                hub.send(Event::Render(*self.child(i).rect(), UpdateMode::Gui)).ok();
            }
        }
    }

    fn toggle_margin_cropper(&mut self, enable: bool, hub: &Hub, context: &mut Context) {
        if let Some(index) = locate::<MarginCropper>(self) {
            if enable {
                return;
            }

            hub.send(Event::Expose(*self.child(index).rect(), UpdateMode::Gui)).ok();
            self.children.remove(index);
        } else {
            if !enable {
                return;
            }

            self.toggle_bars(Some(false), hub, context);

            let dpi = CURRENT_DEVICE.dpi;
            let padding = scale_by_dpi(BUTTON_DIAMETER / 2.0, dpi) as i32;
            let pixmap_rect = rect![self.rect.min + pt!(padding),
                                    self.rect.max - pt!(padding)];

            let margin = self.info.reader.as_ref()
                             .and_then(|r| r.cropping_margins.as_ref()
                                            .map(|c| c.margin(self.current_page)))
                             .cloned().unwrap_or_default();

            let mut doc = self.doc.lock().unwrap();
            let (pixmap, _) = build_pixmap(&pixmap_rect, doc.as_mut(), self.current_page);

            let margin_cropper = MarginCropper::new(self.rect, pixmap, &margin, context);
            hub.send(Event::Render(*margin_cropper.rect(), UpdateMode::Gui)).ok();
            self.children.push(Box::new(margin_cropper) as Box<dyn View>);
        }
    }

    fn toggle_edit_note(&mut self, text: Option<String>, enable: Option<bool>, hub: &Hub, context: &mut Context) {
        if let Some(index) = locate_by_id(self, ViewId::EditNote) {
            if let Some(true) = enable {
                return;
            }

            hub.send(Event::Expose(*self.child(index).rect(), UpdateMode::Gui)).ok();
            self.children.remove(index);

            if self.focus.map(|focus_id| focus_id == ViewId::EditNoteInput).unwrap_or(false) {
                self.toggle_keyboard(false, None, hub, context);
            }
        } else {
            if let Some(false) = enable {
                return;
            }

            let mut edit_note = NamedInput::new("Note".to_string(), ViewId::EditNote, ViewId::EditNoteInput, 32, context);
            if let Some(text) = text.as_ref() {
                let (tx, _rx) = mpsc::channel();
                edit_note.set_text(text, &tx, context);
            }

            hub.send(Event::Render(*edit_note.rect(), UpdateMode::Gui)).ok();
            hub.send(Event::Focus(Some(ViewId::EditNoteInput))).ok();

            self.children.push(Box::new(edit_note) as Box<dyn View>);
        }
    }

    fn toggle_name_page(&mut self, enable: Option<bool>, hub: &Hub, context: &mut Context) {
        if let Some(index) = locate_by_id(self, ViewId::NamePage) {
            if let Some(true) = enable {
                return;
            }

            hub.send(Event::Expose(*self.child(index).rect(), UpdateMode::Gui)).ok();
            self.children.remove(index);

            if self.focus.map(|focus_id| focus_id == ViewId::NamePageInput).unwrap_or(false) {
                self.toggle_keyboard(false, None, hub, context);
            }
        } else {
            if let Some(false) = enable {
                return;
            }

            let name_page = NamedInput::new("Name page".to_string(), ViewId::NamePage, ViewId::NamePageInput, 4, context);
            hub.send(Event::Render(*name_page.rect(), UpdateMode::Gui)).ok();
            hub.send(Event::Focus(Some(ViewId::NamePageInput))).ok();

            self.children.push(Box::new(name_page) as Box<dyn View>);
        }
    }

    fn toggle_go_to_page(&mut self, enable: Option<bool>, id: ViewId, hub: &Hub, context: &mut Context) {
        let (text, input_id) = if id == ViewId::GoToPage {
            ("Go to page", ViewId::GoToPageInput)
        } else {
            ("Go to results page", ViewId::GoToResultsPageInput)
        };

        if let Some(index) = locate_by_id(self, id) {
            if let Some(true) = enable {
                return;
            }

            hub.send(Event::Expose(*self.child(index).rect(), UpdateMode::Gui)).ok();
            self.children.remove(index);

            if self.focus.map(|focus_id| focus_id == input_id).unwrap_or(false) {
                self.toggle_keyboard(false, None, hub, context);
            }
        } else {
            if let Some(false) = enable {
                return;
            }

            let go_to_page = NamedInput::new(text.to_string(), id, input_id, 4, context);
            hub.send(Event::Render(*go_to_page.rect(), UpdateMode::Gui)).ok();
            hub.send(Event::Focus(Some(input_id))).ok();

            self.children.push(Box::new(go_to_page) as Box<dyn View>);
        }
    }

    pub fn toggle_annotation_menu(&mut self, annot: &Annotation, rect: Rectangle, enable: Option<bool>, hub: &Hub, context: &mut Context) {
        if let Some(index) = locate_by_id(self, ViewId::AnnotationMenu) {
            if let Some(true) = enable {
                return;
            }

            hub.send(Event::Expose(*self.child(index).rect(), UpdateMode::Gui)).ok();
            self.children.remove(index);
        } else {
            if let Some(false) = enable {
                return;
            }

            let sel = annot.selection;
            let mut entries = Vec::new();

            if annot.note.is_empty() {
                entries.push(EntryKind::Command("Remove Highlight".to_string(), EntryId::RemoveAnnotation(sel)));
                entries.push(EntryKind::Separator);
                entries.push(EntryKind::Command("Add Note".to_string(), EntryId::EditAnnotationNote(sel)));
            } else {
                entries.push(EntryKind::Command("Remove Annotation".to_string(), EntryId::RemoveAnnotation(sel)));
                entries.push(EntryKind::Separator);
                entries.push(EntryKind::Command("Edit Note".to_string(), EntryId::EditAnnotationNote(sel)));
                entries.push(EntryKind::Command("Remove Note".to_string(), EntryId::RemoveAnnotationNote(sel)));
            }

            let selection_menu = Menu::new(rect, ViewId::AnnotationMenu, MenuKind::Contextual, entries, context);
            hub.send(Event::Render(*selection_menu.rect(), UpdateMode::Gui)).ok();
            self.children.push(Box::new(selection_menu) as Box<dyn View>);
        }
    }

    pub fn toggle_selection_menu(&mut self, rect: Rectangle, enable: Option<bool>, hub: &Hub, context: &mut Context) {
        if let Some(index) = locate_by_id(self, ViewId::SelectionMenu) {
            if let Some(true) = enable {
                return;
            }

            hub.send(Event::Expose(*self.child(index).rect(), UpdateMode::Gui)).ok();
            self.children.remove(index);
        } else {
            if let Some(false) = enable {
                return;
            }
            let mut entries = vec![
                EntryKind::Command("Highlight".to_string(), EntryId::HighlightSelection),
                EntryKind::Command("Add Note".to_string(), EntryId::AnnotateSelection)
            ];

            entries.push(EntryKind::Separator);
            entries.push(EntryKind::Command("Define".to_string(), EntryId::DefineSelection));
            entries.push(EntryKind::Command("Search".to_string(), EntryId::SearchForSelection));

            if self.info.reader.as_ref().map_or(false, |r| !r.page_names.is_empty()) {
                entries.push(EntryKind::Command("Go To".to_string(), EntryId::GoToSelectedPageName));
            }

            entries.push(EntryKind::Separator);
            entries.push(EntryKind::Command("Adjust Selection".to_string(), EntryId::AdjustSelection));

            let selection_menu = Menu::new(rect, ViewId::SelectionMenu, MenuKind::Contextual, entries, context);
            hub.send(Event::Render(*selection_menu.rect(), UpdateMode::Gui)).ok();
            self.children.push(Box::new(selection_menu) as Box<dyn View>);
        }
    }

    pub fn toggle_title_menu(&mut self, rect: Rectangle, enable: Option<bool>, hub: &Hub, context: &mut Context) {
        if let Some(index) = locate_by_id(self, ViewId::TitleMenu) {
            if let Some(true) = enable {
                return;
            }

            hub.send(Event::Expose(*self.child(index).rect(), UpdateMode::Gui)).ok();
            self.children.remove(index);
        } else {
            if let Some(false) = enable {
                return;
            }
            let mut entries = Vec::new();
            if !self.reflowable {
                let zoom_mode = self.view_port.zoom_mode;
                entries.push(EntryKind::SubMenu("Zoom Mode".to_string(), vec![
                                      EntryKind::RadioButton("Fit to Page".to_string(),
                                                             EntryId::SetZoomMode(ZoomMode::FitToPage),
                                                             zoom_mode == ZoomMode::FitToPage),
                                      EntryKind::RadioButton("Fit to Width".to_string(),
                                                             EntryId::SetZoomMode(ZoomMode::FitToWidth),
                                                             zoom_mode == ZoomMode::FitToWidth)]));
            }
            entries.push(EntryKind::Command("Metadata".to_string(),
                                            EntryId::OpenMetadata));
            let title_menu = Menu::new(rect, ViewId::TitleMenu, MenuKind::DropDown, entries, context);
            hub.send(Event::Render(*title_menu.rect(), UpdateMode::Gui)).ok();
            self.children.push(Box::new(title_menu) as Box<dyn View>);
        }
    }


    fn toggle_font_family_menu(&mut self, rect: Rectangle, enable: Option<bool>, hub: &Hub, context: &mut Context) {
        if let Some(index) = locate_by_id(self, ViewId::FontFamilyMenu) {
            if let Some(true) = enable {
                return;
            }

            hub.send(Event::Expose(*self.child(index).rect(), UpdateMode::Gui)).ok();
            self.children.remove(index);
        } else {
            if let Some(false) = enable {
                return;
            }

            let mut families = family_names(&context.settings.reader.font_path)
                                           .map_err(|e| eprintln!("Can't get family names: {}", e))
                                           .unwrap_or_default();
            let current_family = self.info.reader.as_ref()
                                     .and_then(|r| r.font_family.clone())
                                     .unwrap_or_else(|| context.settings.reader.font_family.clone());
            families.insert(DEFAULT_FONT_FAMILY.to_string());
            let entries = families.iter().map(|f| EntryKind::RadioButton(f.clone(),
                                                                         EntryId::SetFontFamily(f.clone()),
                                                                         *f == current_family)).collect();
            let font_family_menu = Menu::new(rect, ViewId::FontFamilyMenu, MenuKind::DropDown, entries, context);
            hub.send(Event::Render(*font_family_menu.rect(), UpdateMode::Gui)).ok();
            self.children.push(Box::new(font_family_menu) as Box<dyn View>);
        }
    }

    fn toggle_font_size_menu(&mut self, rect: Rectangle, enable: Option<bool>, hub: &Hub, context: &mut Context) {
        if let Some(index) = locate_by_id(self, ViewId::FontSizeMenu) {
            if let Some(true) = enable {
                return;
            }

            hub.send(Event::Expose(*self.child(index).rect(), UpdateMode::Gui)).ok();
            self.children.remove(index);
        } else {
            if let Some(false) = enable {
                return;
            }

            let font_size = self.info.reader.as_ref().and_then(|r| r.font_size)
                                .unwrap_or(context.settings.reader.font_size);
            let min_font_size = context.settings.reader.font_size / 2.0;
            let max_font_size = 3.0 * context.settings.reader.font_size / 2.0;
            let entries = (0..=20).filter_map(|v| {
                let fs = font_size - 1.0 + v as f32 / 10.0;
                if fs >= min_font_size && fs <= max_font_size {
                    Some(EntryKind::RadioButton(format!("{:.1}", fs),
                                                EntryId::SetFontSize(v),
                                                (fs - font_size).abs() < 0.05))
                } else {
                    None
                }
            }).collect();
            let font_size_menu = Menu::new(rect, ViewId::FontSizeMenu, MenuKind::Contextual, entries, context);
            hub.send(Event::Render(*font_size_menu.rect(), UpdateMode::Gui)).ok();
            self.children.push(Box::new(font_size_menu) as Box<dyn View>);
        }
    }

    fn toggle_text_align_menu(&mut self, rect: Rectangle, enable: Option<bool>, hub: &Hub, context: &mut Context) {
        if let Some(index) = locate_by_id(self, ViewId::TextAlignMenu) {
            if let Some(true) = enable {
                return;
            }

            hub.send(Event::Expose(*self.child(index).rect(), UpdateMode::Gui)).ok();
            self.children.remove(index);
        } else {
            if let Some(false) = enable {
                return;
            }

            let text_align = self.info.reader.as_ref().and_then(|r| r.text_align)
                                .unwrap_or(context.settings.reader.text_align);
            let choices = [TextAlign::Justify, TextAlign::Left, TextAlign::Right, TextAlign::Center];
            let entries = choices.iter().map(|v| {
                EntryKind::RadioButton(v.to_string(),
                                       EntryId::SetTextAlign(*v),
                                       text_align == *v)
            }).collect();
            let text_align_menu = Menu::new(rect, ViewId::TextAlignMenu, MenuKind::Contextual, entries, context);
            hub.send(Event::Render(*text_align_menu.rect(), UpdateMode::Gui)).ok();
            self.children.push(Box::new(text_align_menu) as Box<dyn View>);
        }
    }

    fn toggle_line_height_menu(&mut self, rect: Rectangle, enable: Option<bool>, hub: &Hub, context: &mut Context) {
        if let Some(index) = locate_by_id(self, ViewId::LineHeightMenu) {
            if let Some(true) = enable {
                return;
            }

            hub.send(Event::Expose(*self.child(index).rect(), UpdateMode::Gui)).ok();
            self.children.remove(index);
        } else {
            if let Some(false) = enable {
                return;
            }

            let line_height = self.info.reader.as_ref()
                                  .and_then(|r| r.line_height).unwrap_or(context.settings.reader.line_height);
            let entries = (0..=10).map(|x| {
                let lh = 1.0 + x as f32 / 10.0;
                EntryKind::RadioButton(format!("{:.1}", lh),
                                       EntryId::SetLineHeight(x),
                                       (lh - line_height).abs() < 0.05)
            }).collect();
            let line_height_menu = Menu::new(rect, ViewId::LineHeightMenu, MenuKind::DropDown, entries, context);
            hub.send(Event::Render(*line_height_menu.rect(), UpdateMode::Gui)).ok();
            self.children.push(Box::new(line_height_menu) as Box<dyn View>);
        }
    }

    fn toggle_contrast_exponent_menu(&mut self, rect: Rectangle, enable: Option<bool>, hub: &Hub, context: &mut Context) {
        if let Some(index) = locate_by_id(self, ViewId::ContrastExponentMenu) {
            if let Some(true) = enable {
                return;
            }

            hub.send(Event::Expose(*self.child(index).rect(), UpdateMode::Gui)).ok();
            self.children.remove(index);
        } else {
            if let Some(false) = enable {
                return;
            }

            let entries = (0..=8).map(|x| {
                let e = 1.0 + x as f32 / 2.0;
                EntryKind::RadioButton(format!("{:.1}", e),
                                       EntryId::SetContrastExponent(x),
                                       (e - self.contrast.exponent).abs() < f32::EPSILON)
            }).collect();
            let contrast_exponent_menu = Menu::new(rect, ViewId::ContrastExponentMenu, MenuKind::DropDown, entries, context);
            hub.send(Event::Render(*contrast_exponent_menu.rect(), UpdateMode::Gui)).ok();
            self.children.push(Box::new(contrast_exponent_menu) as Box<dyn View>);
        }
    }

    fn toggle_contrast_gray_menu(&mut self, rect: Rectangle, enable: Option<bool>, hub: &Hub, context: &mut Context) {
        if let Some(index) = locate_by_id(self, ViewId::ContrastGrayMenu) {
            if let Some(true) = enable {
                return;
            }

            hub.send(Event::Expose(*self.child(index).rect(), UpdateMode::Gui)).ok();
            self.children.remove(index);
        } else {
            if let Some(false) = enable {
                return;
            }

            let entries = (1..=6).map(|x| {
                let g = ((1 << 8) - (1 << (8 - x))) as f32;
                EntryKind::RadioButton(format!("{:.1}", g),
                                       EntryId::SetContrastGray(x),
                                       (g - self.contrast.gray).abs() < f32::EPSILON)
            }).collect();
            let contrast_gray_menu = Menu::new(rect, ViewId::ContrastGrayMenu, MenuKind::DropDown, entries, context);
            hub.send(Event::Render(*contrast_gray_menu.rect(), UpdateMode::Gui)).ok();
            self.children.push(Box::new(contrast_gray_menu) as Box<dyn View>);
        }
    }

    fn toggle_margin_width_menu(&mut self, rect: Rectangle, enable: Option<bool>, hub: &Hub, context: &mut Context) {
        if let Some(index) = locate_by_id(self, ViewId::MarginWidthMenu) {
            if let Some(true) = enable {
                return;
            }

            hub.send(Event::Expose(*self.child(index).rect(), UpdateMode::Gui)).ok();
            self.children.remove(index);
        } else {
            if let Some(false) = enable {
                return;
            }

            let reflowable = self.reflowable;
            let margin_width = self.info.reader.as_ref()
                                   .and_then(|r| if reflowable { r.margin_width } else { r.screen_margin_width })
                                   .unwrap_or_else(|| if reflowable { context.settings.reader.margin_width } else { 0 });
            let entries = (0..=10).map(|mw| EntryKind::RadioButton(format!("{}", mw),
                                                                  EntryId::SetMarginWidth(mw),
                                                                  mw == margin_width)).collect();
            let margin_width_menu = Menu::new(rect, ViewId::MarginWidthMenu, MenuKind::DropDown, entries, context);
            hub.send(Event::Render(*margin_width_menu.rect(), UpdateMode::Gui)).ok();
            self.children.push(Box::new(margin_width_menu) as Box<dyn View>);
        }
    }

    fn toggle_page_menu(&mut self, rect: Rectangle, enable: Option<bool>, hub: &Hub, context: &mut Context) {
        if let Some(index) = locate_by_id(self, ViewId::PageMenu) {
            if let Some(true) = enable {
                return;
            }

            hub.send(Event::Expose(*self.child(index).rect(), UpdateMode::Gui)).ok();
            self.children.remove(index);
        } else {
            if let Some(false) = enable {
                return;
            }

            let has_name = self.info.reader.as_ref()
                               .map_or(false, |r| r.page_names.contains_key(&self.current_page));

            let mut entries = vec![EntryKind::Command("Name".to_string(), EntryId::SetPageName)];
            if has_name {
                entries.push(EntryKind::Command("Remove Name".to_string(), EntryId::RemovePageName));
            }
            let names = self.info.reader.as_ref()
                            .map(|r| r.page_names.iter()
                                      .map(|(i, s)| EntryKind::Command(s.to_string(), EntryId::GoTo(*i)))
                                      .collect::<Vec<EntryKind>>())
                            .unwrap_or_default();
            if !names.is_empty() {
                entries.push(EntryKind::Separator);
                entries.push(EntryKind::SubMenu("Go To".to_string(), names));
            }

            let page_menu = Menu::new(rect, ViewId::PageMenu, MenuKind::DropDown, entries, context);
            hub.send(Event::Render(*page_menu.rect(), UpdateMode::Gui)).ok();
            self.children.push(Box::new(page_menu) as Box<dyn View>);
        }
    }

    fn toggle_margin_cropper_menu(&mut self, rect: Rectangle, enable: Option<bool>, hub: &Hub, context: &mut Context) {
        if let Some(index) = locate_by_id(self, ViewId::MarginCropperMenu) {
            if let Some(true) = enable {
                return;
            }

            hub.send(Event::Expose(*self.child(index).rect(), UpdateMode::Gui)).ok();
            self.children.remove(index);
        } else {
            if let Some(false) = enable {
                return;
            }

            let current_page = self.current_page;
            let is_split = self.info.reader.as_ref()
                               .and_then(|r| r.cropping_margins
                                              .as_ref().map(CroppingMargins::is_split));

            let mut entries = vec![EntryKind::RadioButton("Any".to_string(),
                                                          EntryId::ApplyCroppings(current_page, PageScheme::Any),
                                                          is_split.is_some() && !is_split.unwrap()),
                                   EntryKind::RadioButton("Even/Odd".to_string(),
                                                          EntryId::ApplyCroppings(current_page, PageScheme::EvenOdd),
                                                          is_split.is_some() && is_split.unwrap())];

            let is_applied = self.info.reader.as_ref()
                                 .map(|r| r.cropping_margins.is_some())
                                 .unwrap_or(false);
            if is_applied {
                entries.extend_from_slice(&[EntryKind::Separator,
                                            EntryKind::Command("Remove".to_string(), EntryId::RemoveCroppings)]);
            }

            let margin_cropper_menu = Menu::new(rect, ViewId::MarginCropperMenu, MenuKind::DropDown, entries, context);
            hub.send(Event::Render(*margin_cropper_menu.rect(), UpdateMode::Gui)).ok();
            self.children.push(Box::new(margin_cropper_menu) as Box<dyn View>);
        }
    }

    fn toggle_search_menu(&mut self, rect: Rectangle, enable: Option<bool>, hub: &Hub, context: &mut Context) {
        if let Some(index) = locate_by_id(self, ViewId::SearchMenu) {
            if let Some(true) = enable {
                return;
            }

            hub.send(Event::Expose(*self.child(index).rect(), UpdateMode::Gui)).ok();
            self.children.remove(index);
        } else {
            if let Some(false) = enable {
                return;
            }

            let entries = vec![EntryKind::RadioButton("Forward".to_string(),
                                                      EntryId::SearchDirection(LinearDir::Forward),
                                                      self.search_direction == LinearDir::Forward),
                               EntryKind::RadioButton("Backward".to_string(),
                                                      EntryId::SearchDirection(LinearDir::Backward),
                                                      self.search_direction == LinearDir::Backward)];

            let search_menu = Menu::new(rect, ViewId::SearchMenu, MenuKind::Contextual, entries, context);
            hub.send(Event::Render(*search_menu.rect(), UpdateMode::Gui)).ok();
            self.children.push(Box::new(search_menu) as Box<dyn View>);
        }
    }

    fn set_font_size(&mut self, font_size: f32, hub: &Hub, context: &mut Context) {
        if Arc::strong_count(&self.doc) > 1 {
            return;
        }

        if let Some(ref mut r) = self.info.reader {
            r.font_size = Some(font_size);
        }

        let (width, height) = context.display.dims;
        {
            let mut doc = self.doc.lock().unwrap();

            doc.layout(width, height, font_size, CURRENT_DEVICE.dpi);

            if self.synthetic {
                let current_page = self.current_page.min(doc.pages_count() - 1);
                if let Some(location) =  doc.resolve_location(Location::Exact(current_page)) {
                    self.current_page = location;
                }
            } else {
                let ratio = doc.pages_count() / self.pages_count;
                self.pages_count = doc.pages_count();
                self.current_page = (ratio * self.current_page).min(self.pages_count - 1);
            }
        }

        self.cache.clear();
        self.text.clear();
        self.update(None, hub);
        self.update_tool_bar(hub, context);
        self.update_bottom_bar(hub);
    }

    fn set_text_align(&mut self, text_align: TextAlign, hub: &Hub, context: &mut Context) {
        if Arc::strong_count(&self.doc) > 1 {
            return;
        }

        if let Some(ref mut r) = self.info.reader {
            r.text_align = Some(text_align);
        }

        {
            let mut doc = self.doc.lock().unwrap();
            doc.set_text_align(text_align);

            if self.synthetic {
                let current_page = self.current_page.min(doc.pages_count() - 1);
                if let Some(location) =  doc.resolve_location(Location::Exact(current_page)) {
                    self.current_page = location;
                }
            } else {
                self.pages_count = doc.pages_count();
                self.current_page = self.current_page.min(self.pages_count - 1);
            }
        }

        self.cache.clear();
        self.text.clear();
        self.update(None, hub);
        self.update_tool_bar(hub, context);
        self.update_bottom_bar(hub);
    }

    fn set_font_family(&mut self, font_family: &str, hub: &Hub, context: &mut Context) {
        if Arc::strong_count(&self.doc) > 1 {
            return;
        }

        if let Some(ref mut r) = self.info.reader {
            r.font_family = Some(font_family.to_string());
        }

        {
            let mut doc = self.doc.lock().unwrap();
            let font_path = if font_family == DEFAULT_FONT_FAMILY {
                "fonts"
            } else {
                &context.settings.reader.font_path
            };

            doc.set_font_family(font_family, font_path);

            if self.synthetic {
                let current_page = self.current_page.min(doc.pages_count() - 1);
                if let Some(location) =  doc.resolve_location(Location::Exact(current_page)) {
                    self.current_page = location;
                }
            } else {
                self.pages_count = doc.pages_count();
                self.current_page = self.current_page.min(self.pages_count - 1);
            }
        }

        self.cache.clear();
        self.text.clear();
        self.update(None, hub);
        self.update_tool_bar(hub, context);
        self.update_bottom_bar(hub);
    }

    fn set_line_height(&mut self, line_height: f32, hub: &Hub, context: &mut Context) {
        if Arc::strong_count(&self.doc) > 1 {
            return;
        }

        if let Some(ref mut r) = self.info.reader {
            r.line_height = Some(line_height);
        }

        {
            let mut doc = self.doc.lock().unwrap();
            doc.set_line_height(line_height);

            if self.synthetic {
                let current_page = self.current_page.min(doc.pages_count() - 1);
                if let Some(location) =  doc.resolve_location(Location::Exact(current_page)) {
                    self.current_page = location;
                }
            } else {
                self.pages_count = doc.pages_count();
                self.current_page = self.current_page.min(self.pages_count - 1);
            }
        }

        self.cache.clear();
        self.text.clear();
        self.update(None, hub);
        self.update_tool_bar(hub, context);
        self.update_bottom_bar(hub);
    }

    fn set_margin_width(&mut self, width: i32, hub: &Hub, context: &mut Context) {
        if Arc::strong_count(&self.doc) > 1 {
            return;
        }

        if let Some(ref mut r) = self.info.reader {
            if self.reflowable {
                r.margin_width = Some(width);
            } else {
                if width == 0 {
                    r.screen_margin_width = None;
                } else {
                    r.screen_margin_width = Some(width);
                }
            }
        }

        if self.reflowable {
            let mut doc = self.doc.lock().unwrap();
            doc.set_margin_width(width);

            if self.synthetic {
                let current_page = self.current_page.min(doc.pages_count() - 1);
                if let Some(location) =  doc.resolve_location(Location::Exact(current_page)) {
                    self.current_page = location;
                }
            } else {
                self.pages_count = doc.pages_count();
                self.current_page = self.current_page.min(self.pages_count - 1);
            }
        } else {
            let next_margin_width = mm_to_px(width as f32, CURRENT_DEVICE.dpi) as i32;
            let ratio = (self.rect.width() as i32 - 2 * next_margin_width) as f32 /
                        (self.rect.width() as i32 - 2 * self.view_port.margin_width) as f32;
            self.view_port.top_offset = (self.view_port.top_offset as f32 * ratio) as i32;
            self.view_port.margin_width = next_margin_width;
        }

        self.text.clear();
        self.cache.clear();
        self.update(None, hub);
        self.update_tool_bar(hub, context);
        self.update_bottom_bar(hub);
    }

    fn toggle_bookmark(&mut self, hub: &Hub) {
        if let Some(ref mut r) = self.info.reader {
            if !r.bookmarks.insert(self.current_page) {
                r.bookmarks.remove(&self.current_page);
            }
        }
        let dpi = CURRENT_DEVICE.dpi;
        let thickness = scale_by_dpi(3.0, dpi) as u16;
        let radius = mm_to_px(0.4, dpi) as i32 + thickness as i32;
        let center = pt!(self.rect.max.x - 5 * radius,
                         self.rect.min.y + 5 * radius);
        let rect = Rectangle::from_disk(center, radius);
        hub.send(Event::RenderRegion(rect, UpdateMode::Gui)).ok();
    }

    fn set_contrast_exponent(&mut self, exponent: f32, hub: &Hub, context: &mut Context) {
        if let Some(ref mut r) = self.info.reader {
            r.contrast_exponent = Some(exponent);
        }
        self.contrast.exponent = exponent;
        self.update(None, hub);
        self.update_tool_bar(hub, context);
    }

    fn set_contrast_gray(&mut self, gray: f32, hub: &Hub, context: &mut Context) {
        if let Some(ref mut r) = self.info.reader {
            r.contrast_gray = Some(gray);
        }
        self.contrast.gray = gray;
        self.update(None, hub);
        self.update_tool_bar(hub, context);
    }

    fn set_zoom_mode(&mut self, zoom_mode: ZoomMode, hub: &Hub) {
        if self.view_port.zoom_mode == zoom_mode {
            return;
        }
        self.view_port.zoom_mode = zoom_mode;
        self.view_port.top_offset = 0;
        self.cache.clear();
        self.update(None, hub);
    }

    fn crop_margins(&mut self, index: usize, margin: &Margin, hub: &Hub) {
        if self.view_port.zoom_mode == ZoomMode::FitToWidth {
            let Resource { pixmap, frame, .. } = self.cache.get(&index).unwrap();
            let ratio = (frame.min.y + self.view_port.top_offset) as f32 / pixmap.height as f32;
            if ratio >= margin.top && ratio <= (1.0 - margin.bottom) {
                let dims = {
                    let doc = self.doc.lock().unwrap();
                    doc.dims(index).unwrap()
                };
                let scale = scaling_factor(&self.rect, margin, self.view_port.margin_width, dims, ZoomMode::FitToWidth);
                self.view_port.top_offset = (scale * (ratio - margin.top) * dims.1) as i32;
            } else {
                self.view_port.top_offset = 0;
            }
        }
        if let Some(r) = self.info.reader.as_mut() {
            if r.cropping_margins.is_none() {
                r.cropping_margins = Some(CroppingMargins::Any(Margin::default()));
            }
            for c in r.cropping_margins.iter_mut() {
                *c.margin_mut(index) = margin.clone();
            }
        }
        self.cache.clear();
        self.update(None, hub);
    }

    fn toc(&self) -> Option<Vec<TocEntry>> {
        let mut index = 0;
        self.info.toc.as_ref()
            .map(|simple_toc| self.toc_aux(simple_toc, &mut index))
    }

    fn toc_aux(&self, simple_toc: &[SimpleTocEntry], index: &mut usize) -> Vec<TocEntry> {
        let mut toc = Vec::new();
        for entry in simple_toc {
            *index += 1;
            match entry {
                SimpleTocEntry::Leaf(title, location) | SimpleTocEntry::Container(title, location, _) => {
                    let current_title = title.clone();
                    let current_location = match location {
                        TocLocation::Uri(uri) if uri.starts_with('\'') => {
                            self.find_page_by_name(&uri[1..])
                                .map(Location::Exact)
                                .unwrap_or_else(|| location.clone().into())
                        },
                        _ => location.clone().into(),
                    };
                    let current_index = *index;
                    let current_children = if let SimpleTocEntry::Container(_, _, children) = entry {
                        self.toc_aux(children, index)
                    } else {
                        Vec::new()
                    };
                    toc.push(TocEntry {
                        title: current_title,
                        location: current_location,
                        index: current_index,
                        children: current_children,
                    });
                },
            }
        }
        toc
    }

    fn find_page_by_name(&self, name: &str) -> Option<usize> {
        self.info.reader.as_ref().and_then(|r| {
            if let Ok(a) = u32::from_str_radix(name, 10) {
                r.page_names
                 .iter().filter_map(|(i, s)| u32::from_str_radix(s, 10).ok().map(|b| (b, i)))
                 .filter(|(b, _)| *b <= a)
                 .max_by(|x, y| x.0.cmp(&y.0))
                 .map(|(b, i)| *i + (a - b) as usize)
            } else if let Some(a) = name.chars().next().and_then(|c| c.to_alphabetic_digit()) {
                r.page_names
                 .iter().filter_map(|(i, s)| s.chars().next()
                                              .and_then(|c| c.to_alphabetic_digit())
                                              .map(|c| (c, i)))
                 .filter(|(b, _)| *b <= a)
                 .max_by(|x, y| x.0.cmp(&y.0))
                 .map(|(b, i)| *i + (a - b) as usize)
            } else if let Ok(a) = Roman::from_str(name) {
                r.page_names
                 .iter().filter_map(|(i, s)| Roman::from_str(s).ok().map(|b| (*b, i)))
                 .filter(|(b, _)| *b <= *a)
                 .max_by(|x, y| x.0.cmp(&y.0))
                 .map(|(b, i)| *i + (*a - b) as usize)
            } else {
                None
            }
        })
    }

    fn text_excerpt(&self, sel: [TextLocation; 2]) -> Option<String> {
        let [start, end] = sel;
        let parts = self.text.values().flatten()
                        .filter(|bnd| bnd.location >= start && bnd.location <= end)
                        .map(|bnd| bnd.text.as_str()).collect::<Vec<&str>>();

        if parts.is_empty() {
            return None;
        }

        let mut text = parts[0].to_string();

        for p in &parts[1..] {
            if text.ends_with('\u{00AD}') {
                text.pop();
            } else if !text.ends_with('-') {
                text.push(' ');
            }
            text += p;
        }

        Some(text)
    }

    fn selected_text(&self) -> Option<String> {
        self.selection.as_ref().and_then(|sel| self.text_excerpt([sel.start, sel.end]))
    }

    fn text_rect(&self, sel: [TextLocation; 2]) -> Option<Rectangle> {
        let [start, end] = sel;
        let mut result: Option<Rectangle> = None;

        for chunk in &self.chunks {
            if let Some(words) = self.text.get(&chunk.location) {
                for word in words {
                    if word.location >= start && word.location <= end {
                        let rect = (word.rect * chunk.scale).to_rect() - chunk.frame.min + chunk.position;
                        if let Some(ref mut r) = result {
                            r.absorb(&rect);
                        } else {
                            result = Some(rect);
                        }
                    }
                }
            }
        }

        result
    }

    fn render_results(&self, hub: &Hub) {
        for chunk in &self.chunks {
            if let Some(groups) = self.search.as_ref().and_then(|s| s.highlights.get(&chunk.location)) {
                for rects in groups {
                    let mut rect_opt: Option<Rectangle> = None;
                    for rect in rects {
                        let rect = (*rect * chunk.scale).to_rect() - chunk.frame.min + chunk.position;
                        if let Some(ref mut r) = rect_opt {
                            r.absorb(&rect);
                        } else {
                            rect_opt = Some(rect);
                        }
                    }
                    if let Some(rect) = rect_opt {
                        hub.send(Event::RenderRegion(rect, UpdateMode::Gui)).ok();
                    }
                }
            }
        }
    }

    fn selection_rect(&self) -> Option<Rectangle> {
        self.selection.as_ref().and_then(|sel| self.text_rect([sel.start, sel.end]))
    }

    fn find_annotation_ref(&mut self, sel: [TextLocation; 2]) -> Option<&Annotation> {
        self.info.reader.as_ref()
            .and_then(|r| r.annotations.iter()
                           .find(|a| a.selection[0] == sel[0] && a.selection[1] == sel[1]))
    }

    fn find_annotation_mut(&mut self, sel: [TextLocation; 2]) -> Option<&mut Annotation> {
        self.info.reader.as_mut()
            .and_then(|r| r.annotations.iter_mut()
                           .find(|a| a.selection[0] == sel[0] && a.selection[1] == sel[1]))
    }

    fn reseed(&mut self, hub: &Hub, context: &mut Context) {
        let (tx, _rx) = mpsc::channel();
        if let Some(index) = locate::<TopBar>(self) {
            self.child_mut(index).downcast_mut::<TopBar>().unwrap()
                .update_frontlight_icon(&tx, context);
            hub.send(Event::ClockTick).ok();
            hub.send(Event::BatteryTick).ok();
        }
        hub.send(Event::Render(self.rect, UpdateMode::Gui)).ok();
    }

    fn quit(&mut self, context: &mut Context) {
        if let Some(ref mut s) = self.search {
            s.running.store(false, AtomicOrdering::Relaxed);
        }

        if self.ephemeral {
            return;
        }

        if let Some(ref mut r) = self.info.reader {
            r.current_page = self.current_page;
            r.pages_count = self.pages_count;
            r.finished = self.finished;
            if self.view_port.zoom_mode == ZoomMode::FitToPage {
                r.zoom_mode = None;
                r.top_offset = None;
            } else {
                r.zoom_mode = Some(self.view_port.zoom_mode);
                r.top_offset = Some(self.view_port.top_offset);
            }
            r.rotation = Some(context.display.rotation);
            if (self.contrast.exponent - DEFAULT_CONTRAST_EXPONENT).abs() > f32::EPSILON {
                r.contrast_exponent = Some(self.contrast.exponent);
                if (self.contrast.gray - DEFAULT_CONTRAST_GRAY).abs() > f32::EPSILON {
                    r.contrast_gray = Some(self.contrast.gray);
                } else {
                    r.contrast_gray = None;
                }
            } else {
                r.contrast_exponent = None;
                r.contrast_gray = None;
            }
        }

        for i in &mut context.metadata {
            if i.file.path == self.info.file.path {
                *i = self.info.clone();
                break;
            }
        }
    }
}

impl View for Reader {
    fn handle_event(&mut self, evt: &Event, hub: &Hub, _bus: &mut Bus, context: &mut Context) -> bool {
        match *evt {
            Event::Gesture(GestureEvent::Rotate { quarter_turns, .. }) if quarter_turns != 0 => {
                let (_, dir) = CURRENT_DEVICE.mirroring_scheme();
                let n = (4 + (context.display.rotation - dir * quarter_turns)) % 4;
                hub.send(Event::Select(EntryId::Rotate(n))).ok();
                true
            },
            Event::Gesture(GestureEvent::Swipe { dir, start, end, .. }) if self.rect.includes(start) => {
                match dir {
                    Dir::West => self.go_to_neighbor(CycleDir::Next, hub, context),
                    Dir::East => self.go_to_neighbor(CycleDir::Previous, hub, context),
                    Dir::South | Dir::North => self.page_scroll(end.y - start.y, hub, context),
                };
                true
            },
            Event::Gesture(GestureEvent::Spread { axis: Axis::Horizontal, starts, .. }) if self.rect.includes(starts[0]) => {
                if !self.reflowable {
                    self.set_zoom_mode(ZoomMode::FitToWidth, hub);
                }
                true

            },
            Event::Gesture(GestureEvent::Pinch { axis: Axis::Horizontal, starts, .. }) if self.rect.includes(starts[0]) => {
                if !self.reflowable {
                    self.set_zoom_mode(ZoomMode::FitToPage, hub);
                }
                true
            },
            Event::Gesture(GestureEvent::Arrow { dir, .. }) => {
                match dir {
                    Dir::West => {
                        if self.search.is_none() {
                            self.go_to_chapter(CycleDir::Previous, hub);
                        } else {
                            self.go_to_results_page(0, hub);
                        }
                    },
                    Dir::East => {
                        if self.search.is_none() {
                            self.go_to_chapter(CycleDir::Next, hub);
                        } else {
                            let last_page = self.search.as_ref().unwrap().highlights.len() - 1;
                            self.go_to_results_page(last_page, hub);
                        }
                    },
                    Dir::North => {
                        self.search_direction = LinearDir::Backward;
                        self.toggle_search_bar(true, hub, context);
                    },
                    Dir::South => {
                        self.search_direction = LinearDir::Forward;
                        self.toggle_search_bar(true, hub, context);
                    },
                };
                true
            },
            Event::Gesture(GestureEvent::Corner { dir, .. }) => {
                match dir {
                    DiagDir::NorthWest => self.go_to_artefact(CycleDir::Previous, hub),
                    DiagDir::NorthEast => self.go_to_artefact(CycleDir::Next, hub),
                    DiagDir::SouthEast => {
                        hub.send(Event::Select(EntryId::ToggleMonochrome)).ok();
                    },
                    DiagDir::SouthWest => {
                        if context.settings.frontlight_presets.len() > 1 {
                            if context.settings.frontlight {
                                let lightsensor_level = if CURRENT_DEVICE.has_lightsensor() {
                                    context.lightsensor.level().ok()
                                } else {
                                    None
                                };
                                if let Some(ref frontlight_levels) = guess_frontlight(lightsensor_level, &context.settings.frontlight_presets) {
                                    let LightLevels { intensity, warmth } = *frontlight_levels;
                                    context.frontlight.set_intensity(intensity);
                                    context.frontlight.set_warmth(warmth);
                                }
                            }
                        } else {
                            hub.send(Event::ToggleFrontlight).ok();
                        }
                    },
                };
                true
            },
            Event::Gesture(GestureEvent::Cross(_)) => {
                self.quit(context);
                hub.send(Event::Back).ok();
                true
            },
            Event::Gesture(GestureEvent::HoldButtonShort(code, ..)) => {
                match code {
                    ButtonCode::Backward => self.go_to_chapter(CycleDir::Previous, hub),
                    ButtonCode::Forward => self.go_to_chapter(CycleDir::Next, hub),
                    _ => (),
                }
                self.held_buttons.insert(code);
                true
            },
            Event::Device(DeviceEvent::Button { code, status: ButtonStatus::Released, .. }) => {
                if !self.held_buttons.remove(&code) {
                    match code {
                        ButtonCode::Backward => {
                            if self.search.is_none() {
                                self.go_to_neighbor(CycleDir::Previous, hub, context);
                            } else {
                                self.go_to_results_neighbor(CycleDir::Previous, hub);
                            }
                        },
                        ButtonCode::Forward => {
                            if self.search.is_none() {
                                self.go_to_neighbor(CycleDir::Next, hub, context);
                            } else {
                                self.go_to_results_neighbor(CycleDir::Next, hub);
                            }
                        },
                        _ => (),
                    }
                }
                true
            },
            Event::Device(DeviceEvent::Finger { position, status: FingerStatus::Motion, id, .. }) if self.state == State::Selection(id) => {
                let mut nearest_word = None;
                let mut dmin = u32::max_value();
                let dmax = (scale_by_dpi(RECT_DIST_JITTER, CURRENT_DEVICE.dpi) as i32).pow(2) as u32;
                let mut rects = Vec::new();

                for chunk in &self.chunks {
                    for word in &self.text[&chunk.location] {
                        let rect = (word.rect * chunk.scale).to_rect() - chunk.frame.min + chunk.position;
                        rects.push((rect, word.location));
                        let d = position.rdist2(&rect);
                        if d < dmax && d < dmin {
                            dmin = d;
                            nearest_word = Some(word.clone());
                        }
                    }
                }

                let selection = self.selection.as_mut().unwrap();

                if let Some(word) = nearest_word {
                    let old_start = selection.start;
                    let old_end = selection.end;
                    let (start, end) = word.location.min_max(selection.anchor);

                    if start == old_start && end == old_end {
                        return true;
                    }

                    let (start_low, start_high) = old_start.min_max(start);
                    let (end_low, end_high) = old_end.min_max(end);

                    if start_low != start_high {
                        if let Some(mut i) = rects.iter().position(|(_, loc)| *loc == start_low) {
                            let mut rect = rects[i].0;
                            while rects[i].1 < start_high {
                                let next_rect = rects[i+1].0;
                                if rect.min.y < next_rect.max.y && next_rect.min.y < rect.max.y {
                                    if rects[i+1].1 == start_high {
                                        if rect.min.x < next_rect.min.x {
                                            rect.max.x = next_rect.min.x;
                                        } else {
                                            rect.min.x = next_rect.max.x;
                                        }
                                        rect.min.y = rect.min.y.min(next_rect.min.y);
                                        rect.max.y = rect.max.y.max(next_rect.max.y);
                                    } else {
                                        rect.absorb(&next_rect);
                                    }
                                } else {
                                    hub.send(Event::RenderRegion(rect, UpdateMode::Fast)).ok();
                                    rect = next_rect;
                                }
                                i += 1;
                            }
                            hub.send(Event::RenderRegion(rect, UpdateMode::Fast)).ok();
                        }
                    }

                    if end_low != end_high {
                        if let Some(mut i) = rects.iter().rposition(|(_, loc)| *loc == end_high) {
                            let mut rect = rects[i].0;
                            while rects[i].1 > end_low {
                                let prev_rect = rects[i-1].0;
                                if rect.min.y < prev_rect.max.y && prev_rect.min.y < rect.max.y {
                                    if rects[i-1].1 == end_low {
                                        if rect.min.x > prev_rect.min.x {
                                            rect.min.x = prev_rect.max.x;
                                        } else {
                                            rect.max.x = prev_rect.min.x;
                                        }
                                        rect.min.y = rect.min.y.min(prev_rect.min.y);
                                        rect.max.y = rect.max.y.max(prev_rect.max.y);
                                    } else {
                                        rect.absorb(&prev_rect);
                                    }
                                } else {
                                    hub.send(Event::RenderRegion(rect, UpdateMode::Fast)).ok();
                                    rect = prev_rect;
                                }
                                i -= 1;
                            }
                            hub.send(Event::RenderRegion(rect, UpdateMode::Fast)).ok();
                        }
                    }

                    selection.start = start;
                    selection.end = end;
                }
                true
            },
            Event::Device(DeviceEvent::Finger { status: FingerStatus::Up, position, id, .. }) if self.state == State::Selection(id) => {
                self.state = State::Idle;
                let radius = scale_by_dpi(24.0, CURRENT_DEVICE.dpi) as i32;
                self.toggle_selection_menu(Rectangle::from_disk(position, radius), Some(true), hub, context);
                true
            },
            Event::Gesture(GestureEvent::Tap(center)) if self.state == State::AdjustSelection && self.rect.includes(center) => {
                let mut found = None;
                let mut dmin = u32::max_value();
                let dmax = (scale_by_dpi(RECT_DIST_JITTER, CURRENT_DEVICE.dpi) as i32).pow(2) as u32;
                let mut rects = Vec::new();

                for chunk in &self.chunks {
                    for word in &self.text[&chunk.location] {
                        let rect = (word.rect * chunk.scale).to_rect() - chunk.frame.min + chunk.position;
                        rects.push((rect, word.location));
                        let d = center.rdist2(&rect);
                        if d < dmax && d < dmin {
                            dmin = d;
                            found = Some((word.clone(), rects.len() - 1));
                        }
                    }
                }

                let selection = self.selection.as_mut().unwrap();

                if let Some((word, index)) = found {
                    let old_start = selection.start;
                    let old_end = selection.end;

                    let (start, end) = if word.location <= old_start {
                        (word.location, old_end)
                    } else if word.location >= old_end {
                        (old_start, word.location)
                    } else {
                        let (start_index, end_index) = (rects.iter().position(|(_, loc)| *loc == old_start),
                                                        rects.iter().position(|(_, loc)| *loc == old_end));
                        match (start_index, end_index) {
                            (Some(s), Some(e)) => {
                                if index - s > e - index {
                                    (old_start, word.location)
                                } else {
                                    (word.location, old_end)
                                }
                            },
                            (Some(..), None) => (word.location, old_end),
                            (None, Some(..)) => (old_start, word.location),
                            (None, None) => (old_start, old_end)
                        }
                    };

                    if start == old_start && end == old_end {
                        return true;
                    }

                    let (start_low, start_high) = old_start.min_max(start);
                    let (end_low, end_high) = old_end.min_max(end);

                    if start_low != start_high {
                        if let Some(mut i) = rects.iter().position(|(_, loc)| *loc == start_low) {
                            let mut rect = rects[i].0;
                            while i < rects.len() - 1 && rects[i].1 < start_high {
                                let next_rect = rects[i+1].0;
                                if rect.min.y < next_rect.max.y && next_rect.min.y < rect.max.y {
                                    if rects[i+1].1 == start_high {
                                        if rect.min.x < next_rect.min.x {
                                            rect.max.x = next_rect.min.x;
                                        } else {
                                            rect.min.x = next_rect.max.x;
                                        }
                                        rect.min.y = rect.min.y.min(next_rect.min.y);
                                        rect.max.y = rect.max.y.max(next_rect.max.y);
                                    } else {
                                        rect.absorb(&next_rect);
                                    }
                                } else {
                                    hub.send(Event::RenderRegion(rect, UpdateMode::Fast)).ok();
                                    rect = next_rect;
                                }
                                i += 1;
                            }
                            hub.send(Event::RenderRegion(rect, UpdateMode::Fast)).ok();
                        }
                    }

                    if end_low != end_high {
                        if let Some(mut i) = rects.iter().rposition(|(_, loc)| *loc == end_high) {
                            let mut rect = rects[i].0;
                            while i > 0 && rects[i].1 > end_low {
                                let prev_rect = rects[i-1].0;
                                if rect.min.y < prev_rect.max.y && prev_rect.min.y < rect.max.y {
                                    if rects[i-1].1 == end_low {
                                        if rect.min.x > prev_rect.min.x {
                                            rect.min.x = prev_rect.max.x;
                                        } else {
                                            rect.max.x = prev_rect.min.x;
                                        }
                                        rect.min.y = rect.min.y.min(prev_rect.min.y);
                                        rect.max.y = rect.max.y.max(prev_rect.max.y);
                                    } else {
                                        rect.absorb(&prev_rect);
                                    }
                                } else {
                                    hub.send(Event::RenderRegion(rect, UpdateMode::Fast)).ok();
                                    rect = prev_rect;
                                }
                                i -= 1;
                            }
                            hub.send(Event::RenderRegion(rect, UpdateMode::Fast)).ok();
                        }
                    }

                    selection.start = start;
                    selection.end = end;
                }
                true
            },
            Event::Gesture(GestureEvent::Tap(center)) if self.rect.includes(center) => {
                if self.focus.is_some() {
                    return true;
                }

                let mut nearest_link = None;
                let mut dmin = u32::max_value();
                let dmax = (scale_by_dpi(RECT_DIST_JITTER, CURRENT_DEVICE.dpi) as i32).pow(2) as u32;

                for chunk in &self.chunks {
                    let (links, _) = self.doc.lock().ok()
                                         .and_then(|mut doc| doc.links(Location::Exact(chunk.location)))
                                         .unwrap_or((Vec::new(), 0));
                    for link in links {
                        let rect = (link.rect * chunk.scale).to_rect() - chunk.frame.min + chunk.position;
                        let d = center.rdist2(&rect);
                        if d < dmax && d < dmin {
                            dmin = d;
                            nearest_link = Some(link.clone());
                        }
                    }
                }

                if let Some(link) = nearest_link.take() {
                    let pdf_page = Regex::new(r"^#(\d+)(?:,-?\d+,-?\d+)?$").unwrap();
                    let toc_page = Regex::new(r"^@(.+)$").unwrap();
                    if let Some(caps) = toc_page.captures(&link.text) {
                        let loc_opt = if caps[1].chars().all(|c| c.is_digit(10)) {
                            caps[1].parse::<usize>()
                                   .map(Location::Exact)
                                   .ok()
                        } else {
                            Some(Location::Uri(caps[1].to_string()))
                        };
                        if let Some(location) = loc_opt {
                            self.quit(context);
                            hub.send(Event::Back).ok();
                            hub.send(Event::GoToLocation(location)).ok();
                        }
                    } else if let Some(caps) = pdf_page.captures(&link.text) {
                        if let Ok(index) = caps[1].parse::<usize>() {
                            self.go_to_page(index.saturating_sub(1), true, hub);
                        }
                    } else {
                        let mut doc = self.doc.lock().unwrap();
                        let loc = Location::LocalUri(self.current_page, link.text.clone());
                        if let Some(location) = doc.resolve_location(loc) {
                            hub.send(Event::GoTo(location)).ok();
                        } else {
                            println!("Can't resolve URI: {}.", link.text);
                        }
                    }
                    return true;
                }

                let w = self.rect.width() as i32;
                let h = self.rect.height() as i32;
                let m = w.min(h);
                let db = m / 3;
                let ds = db / 2;
                let x1 = self.rect.min.x + db;
                let x2 = self.rect.max.x - db;
                let sx1 = self.rect.min.x + ds;
                let sx2 = self.rect.max.x - ds;

                if center.x < x1 {
                    let dc = sx1 - center.x;
                    // Top left corner.
                    if dc > 0 && center.y < self.rect.min.y + dc {
                        self.go_to_last_page(hub);
                    // Bottom left corner.
                    } else if dc > 0 && center.y > self.rect.max.y - dc {
                        if self.search.is_none() {
                            if self.ephemeral {
                                self.quit(context);
                                hub.send(Event::Back).ok();
                            } else {
                                hub.send(Event::Show(ViewId::TableOfContents)).ok();
                            }
                        } else {
                            self.go_to_neighbor(CycleDir::Previous, hub, context);
                        }
                    // Left ear.
                    } else {
                        if self.search.is_none() {
                            self.go_to_neighbor(CycleDir::Next, hub, context);
                        } else {
                            self.go_to_results_neighbor(CycleDir::Previous, hub);
                        }
                    }
                } else if center.x > x2 {
                    let dc = center.x - sx2;
                    // Top right corner.
                    if dc > 0 && center.y < self.rect.min.y + dc {
                        self.toggle_bookmark(hub);
                    // Bottom right corner.
                    } else if dc > 0 && center.y > self.rect.max.y - dc {
                        if self.search.is_none() {
                            hub.send(Event::Toggle(ViewId::GoToPage)).ok();
                        } else {
                            self.go_to_neighbor(CycleDir::Next, hub, context);
                        }
                    // Right ear.
                    } else {
                        if self.search.is_none() {
                            self.go_to_neighbor(CycleDir::Previous, hub, context);
                        } else {
                            self.go_to_results_neighbor(CycleDir::Next, hub);
                        }
                    }
                // Middle band.
                } else {
                    self.toggle_bars(None, hub, context);
                }

                true
            },
            Event::Gesture(GestureEvent::HoldFingerShort(center, id)) if self.rect.includes(center) => {
                if self.focus.is_some() {
                    return true;
                }

                let mut found = None;
                let mut dmin = u32::max_value();
                let dmax = (scale_by_dpi(RECT_DIST_JITTER, CURRENT_DEVICE.dpi) as i32).pow(2) as u32;

                if let Some(rect) = self.selection_rect() {
                    let d = center.rdist2(&rect);
                    if d < dmax {
                        self.state = State::Idle;
                        let radius = scale_by_dpi(24.0, CURRENT_DEVICE.dpi) as i32;
                        self.toggle_selection_menu(Rectangle::from_disk(center, radius), Some(true), hub, context);
                    }
                    return true;
                }

<<<<<<< HEAD
                if center.x < x1 {
                    let dc = sx1 - center.x;
                    // Top left corner.
                    if dc > 0 && center.y < self.rect.min.y + dc {
                        self.go_to_bookmark(CycleDir::Previous, hub);
                    // Bottom left corner.
                    } else if dc > 0 && center.y > self.rect.max.y - dc {
                        if context.settings.frontlight_presets.len() > 1 {
                            if context.settings.frontlight {
                                let lightsensor_level = if CURRENT_DEVICE.has_lightsensor() {
                                    context.lightsensor.level().ok()
                                } else {
                                    None
                                };
                                if let Some(ref frontlight_levels) = guess_frontlight(lightsensor_level, &context.settings.frontlight_presets) {
                                    let LightLevels { intensity, warmth } = *frontlight_levels;
                                    context.frontlight.set_intensity(intensity);
                                    context.frontlight.set_warmth(warmth);
                                }
                            }
                        } else {
                            hub.send(Event::ToggleFrontlight).unwrap();
                        }
                    // Left ear.
                    } else {
                        if self.search.is_none() {
                            //self.go_to_chapter(CycleDir::Previous, hub);
                            self.go_to_neighbor(CycleDir::Previous, hub, context);
                        } else {
                            self.go_to_results_page(0, hub);
=======
                for chunk in &self.chunks {
                    for word in &self.text[&chunk.location] {
                        let rect = (word.rect * chunk.scale).to_rect() - chunk.frame.min + chunk.position;
                        let d = center.rdist2(&rect);
                        if d < dmax && d < dmin {
                            dmin = d;
                            found = Some((word.clone(), rect));
>>>>>>> 0c8f06ab
                        }
                    }
                }

                if let Some((nearest_word, rect)) = found {
                    let anchor = nearest_word.location;
                    if let Some(annot) = self.annotations.values().flatten()
                                             .find(|annot| anchor >= annot.selection[0] && anchor <= annot.selection[1]).cloned() {
                        let radius = scale_by_dpi(24.0, CURRENT_DEVICE.dpi) as i32;
                        self.toggle_annotation_menu(&annot, Rectangle::from_disk(center, radius), Some(true), hub, context);
                    } else {
<<<<<<< HEAD
                        if self.search.is_none() {
                            //self.go_to_chapter(CycleDir::Next, hub);
                            self.go_to_neighbor(CycleDir::Previous, hub, context);
                        } else {
                            let last_page = self.search.as_ref().unwrap().highlights.len() - 1;
                            self.go_to_results_page(last_page, hub);
                        }
=======
                        self.selection = Some(Selection {
                            start: anchor,
                            end: anchor,
                            anchor,
                        });
                        self.state = State::Selection(id);
                        hub.send(Event::RenderRegion(rect, UpdateMode::Fast)).ok();
>>>>>>> 0c8f06ab
                    }
                }

                true
            },
            Event::Gesture(GestureEvent::HoldFingerLong(center, _)) if self.rect.includes(center) => {
                if let Some(text) = self.selected_text() {
                    let query = text.trim_matches(|c: char| !c.is_alphanumeric()).to_string();
                    let language = self.info.language.clone();
                    hub.send(Event::Select(EntryId::Launch(AppCmd::Dictionary { query, language }))).ok();
                }
                self.selection = None;
                self.state = State::Idle;
                true
            },
            Event::Update(mode) => {
                self.update(Some(mode), hub);
                true
            },
            Event::LoadPixmap(location) => {
                self.load_pixmap(location);
                true
            },
            Event::Submit(ViewId::GoToPageInput, ref text) => {
                let re = Regex::new(r#"^([-+"'])?(.+)$"#).unwrap();
                if let Some(caps) = re.captures(text) {
                    let prefix = caps.get(1).map(|m| m.as_str());
                    if prefix == Some("\"") || prefix == Some("'") {
                        if let Some(location) = self.find_page_by_name(&caps[2]) {
                            self.go_to_page(location, true, hub);
                        }
                    } else {
                        if let Ok(number) = caps[2].parse::<f64>() {
                            let location = if !self.synthetic {
                                let mut index = number.max(0.0) as usize;
                                match prefix {
                                    Some("-") => index = self.current_page.saturating_sub(index),
                                    Some("+") => index += self.current_page,
                                    _ => index = index.saturating_sub(1),
                                }
                                index
                            } else {
                                (number * BYTES_PER_PAGE).max(0.0).round() as usize
                            };
                            self.go_to_page(location, true, hub);
                        }
                    }
                }
                true
            },
            Event::Submit(ViewId::GoToResultsPageInput, ref text) => {
                if let Ok(index) = text.parse::<usize>() {
                    self.go_to_results_page(index.saturating_sub(1), hub);
                }
                true
            },
            Event::Submit(ViewId::NamePageInput, ref text) => {
                if !text.is_empty() {
                    if let Some(ref mut r) = self.info.reader {
                        r.page_names.insert(self.current_page, text.to_string());
                    }
                }
                self.toggle_keyboard(false, None, hub, context);
                true
            },
            Event::Submit(ViewId::EditNoteInput, ref note) => {
                let selection = self.selection.take().map(|sel| [sel.start, sel.end]);

                if let Some(sel) = selection {
                    let text = self.text_excerpt(sel).unwrap();
                    self.info.reader.as_mut().map(|r| {
                        r.annotations.push(Annotation {
                            selection: sel,
                            note: note.to_string(),
                            text,
                            modified: Local::now(),
                        });
                    });
                    if let Some(rect) = self.text_rect(sel) {
                        hub.send(Event::RenderRegion(rect, UpdateMode::Gui)).ok();
                    }
                } else {
                    if let Some(sel) = self.target_annotation.take() {
                        if let Some(annot) = self.find_annotation_mut(sel) {
                            annot.note = note.to_string();
                            annot.modified = Local::now();
                        }
                    }
                }

                self.update_annotations();
                self.toggle_keyboard(false, None, hub, context);
                true
            },
            Event::Submit(ViewId::ReaderSearchInput, ref text) => {
                match make_query(text) {
                    Some(query) => {
                        self.search(text, query, hub);
                        self.toggle_keyboard(false, None, hub, context);
                        self.toggle_results_bar(true, hub, context);
                    },
                    None => {
                        let notif = Notification::new(ViewId::InvalidSearchQueryNotif,
                                                      "Invalid search query.".to_string(),
                                                      hub,
                                                      context);
                        self.children.push(Box::new(notif) as Box<dyn View>);
                    },
                }
                true
            },
            Event::Page(dir) => {
                self.go_to_neighbor(dir, hub, context);
                true
            },
            Event::GoTo(location) | Event::Select(EntryId::GoTo(location)) => {
                self.go_to_page(location, true, hub);
                true
            },
            Event::GoToLocation(ref location) => {
                let offset_opt = {
                    let mut doc = self.doc.lock().unwrap();
                    doc.resolve_location(location.clone())
                };
                if let Some(offset) = offset_opt {
                    self.go_to_page(offset, true, hub);
                }
                true
            },
            Event::Chapter(dir) => {
                self.go_to_chapter(dir, hub);
                true
            },
            Event::ResultsPage(dir) => {
                self.go_to_results_neighbor(dir, hub);
                true
            },
            Event::CropMargins(ref margin) => {
                let current_page = self.current_page;
                self.crop_margins(current_page, margin.as_ref(), hub);
                true
            },
            Event::Toggle(ViewId::TopBottomBars) => {
                self.toggle_bars(None, hub, context);
                true
            },
            Event::Toggle(ViewId::GoToPage) => {
                self.toggle_go_to_page(None, ViewId::GoToPage, hub, context);
                true
            },
            Event::Toggle(ViewId::GoToResultsPage) => {
                self.toggle_go_to_page(None, ViewId::GoToResultsPage, hub, context);
                true
            },
            Event::Slider(SliderId::FontSize, font_size, FingerStatus::Up) => {
                self.set_font_size(font_size, hub, context);
                true
            },
            Event::Slider(SliderId::ContrastExponent, exponent, FingerStatus::Up) => {
                self.set_contrast_exponent(exponent, hub, context);
                true
            },
            Event::Slider(SliderId::ContrastGray, gray, FingerStatus::Up) => {
                self.set_contrast_gray(gray, hub, context);
                true
            },
            Event::ToggleNear(ViewId::TitleMenu, rect) => {
                self.toggle_title_menu(rect, None, hub, context);
                true
            },
            Event::ToggleNear(ViewId::MainMenu, rect) => {
                toggle_main_menu(self, rect, None, hub, context);
                true
            },
            Event::ToggleNear(ViewId::BatteryMenu, rect) => {
                toggle_battery_menu(self, rect, None, hub, context);
                true
            },
            Event::ToggleNear(ViewId::ClockMenu, rect) => {
                toggle_clock_menu(self, rect, None, hub, context);
                true
            },
            Event::ToggleNear(ViewId::MarginCropperMenu, rect) => {
                self.toggle_margin_cropper_menu(rect, None, hub, context);
                true
            },
            Event::ToggleNear(ViewId::SearchMenu, rect) => {
                self.toggle_search_menu(rect, None, hub, context);
                true
            },
            Event::ToggleNear(ViewId::FontFamilyMenu, rect) => {
                self.toggle_font_family_menu(rect, None, hub, context);
                true
            },
            Event::ToggleNear(ViewId::FontSizeMenu, rect) => {
                self.toggle_font_size_menu(rect, None, hub, context);
                true
            },
            Event::ToggleNear(ViewId::TextAlignMenu, rect) => {
                self.toggle_text_align_menu(rect, None, hub, context);
                true
            },
            Event::ToggleNear(ViewId::MarginWidthMenu, rect) => {
                self.toggle_margin_width_menu(rect, None, hub, context);
                true
            },
            Event::ToggleNear(ViewId::LineHeightMenu, rect) => {
                self.toggle_line_height_menu(rect, None, hub, context);
                true
            },
            Event::ToggleNear(ViewId::ContrastExponentMenu, rect) => {
                self.toggle_contrast_exponent_menu(rect, None, hub, context);
                true
            },
            Event::ToggleNear(ViewId::ContrastGrayMenu, rect) => {
                self.toggle_contrast_gray_menu(rect, None, hub, context);
                true
            },
            Event::ToggleNear(ViewId::PageMenu, rect) => {
                self.toggle_page_menu(rect, None, hub, context);
                true
            },
            Event::Close(ViewId::MainMenu) => {
                toggle_main_menu(self, Rectangle::default(), Some(false), hub, context);
                true
            },
            Event::Close(ViewId::SearchBar) => {
                self.toggle_results_bar(false, hub, context);
                self.toggle_search_bar(false, hub, context);
                if let Some(ref mut s) = self.search {
                    s.running.store(false, AtomicOrdering::Relaxed);
                    self.render_results(hub);
                    self.search = None;
                }
                true
            },
            Event::Close(ViewId::GoToPage) => {
                self.toggle_go_to_page(Some(false), ViewId::GoToPage, hub, context);
                true
            },
            Event::Close(ViewId::GoToResultsPage) => {
                self.toggle_go_to_page(Some(false), ViewId::GoToResultsPage, hub, context);
                true
            },
            Event::Close(ViewId::SelectionMenu) => {
                if self.state == State::Idle && self.target_annotation.is_none() {
                    if let Some(rect) = self.selection_rect() {
                        self.selection = None;
                        hub.send(Event::RenderRegion(rect, UpdateMode::Gui)).ok();
                    }
                }
                false
            },
            Event::Close(ViewId::EditNote) => {
                self.toggle_edit_note(None, Some(false), hub, context);
                if let Some(rect) = self.selection_rect() {
                    self.selection = None;
                    hub.send(Event::RenderRegion(rect, UpdateMode::Gui)).ok();
                }
                self.target_annotation = None;
                false
            },
            Event::Close(ViewId::NamePage) => {
                self.toggle_keyboard(false, None, hub, context);
                false
            },
            Event::Show(ViewId::TableOfContents) => {
                {
                    self.toggle_bars(Some(false), hub, context);
                }
                let mut doc = self.doc.lock().unwrap();
                if let Some(toc) = self.toc()
                                       .or_else(|| doc.toc())
                                       .filter(|toc| !toc.is_empty()) {
                    let chap_index = doc.chapter(self.current_page, &toc)
                                        .map(|chap| chap.index)
                                        .unwrap_or(usize::max_value());
                    hub.send(Event::OpenToc(toc, chap_index)).ok();
                }
                true
            },
            Event::Show(ViewId::SearchBar) => {
                self.toggle_search_bar(true, hub, context);
                true
            },
            Event::Show(ViewId::MarginCropper) => {
                self.toggle_margin_cropper(true, hub, context);
                true
            },
            Event::Close(ViewId::MarginCropper) => {
                self.toggle_margin_cropper(false, hub, context);
                true
            },
            Event::SearchResult(location, ref rects) => {
                if self.search.is_none() {
                    return true;
                }

                let mut results_count = 0;

                if let Some(ref mut s) = self.search {
                    let pages_count = s.highlights.len();
                    s.highlights.entry(location).or_insert_with(Vec::new).push(rects.clone());
                    s.results_count += 1;
                    results_count = s.results_count;
                    if results_count > 1 && location <= self.current_page && s.highlights.len() > pages_count {
                        s.current_page += 1;
                    }
                }

                self.update_results_bar(hub);

                if results_count == 1 {
                    self.toggle_results_bar(false, hub, context);
                    self.toggle_search_bar(false, hub, context);
                    self.go_to_page(location, true, hub);
                } else if location == self.current_page {
                    self.update(None, hub);
                }

                true
            },
            Event::EndOfSearch => {
                let results_count = self.search.as_ref().map(|s| s.results_count)
                                        .unwrap_or(usize::max_value());
                if results_count == 0 {
                    let notif = Notification::new(ViewId::NoSearchResultsNotif,
                                                  "No search results.".to_string(),
                                                  hub,
                                                  context);
                    self.children.push(Box::new(notif) as Box<dyn View>);
                    self.toggle_search_bar(true, hub, context);
                    hub.send(Event::Focus(Some(ViewId::ReaderSearchInput))).ok();
                }
                true
            },
            Event::Select(EntryId::AnnotateSelection) => {
                self.toggle_edit_note(None, Some(true), hub, context);
                true
            },
            Event::Select(EntryId::HighlightSelection) => {
                if let Some(sel) = self.selection.take() {
                    let text = self.text_excerpt([sel.start, sel.end]).unwrap();
                    self.info.reader.as_mut().map(|r| {
                        r.annotations.push(Annotation {
                            selection: [sel.start, sel.end],
                            note: String::new(),
                            text,
                            modified: Local::now(),
                        });
                    });
                    if let Some(rect) = self.text_rect([sel.start, sel.end]) {
                        hub.send(Event::RenderRegion(rect, UpdateMode::Gui)).ok();
                    }
                    self.update_annotations();
                }

                true
            },
            Event::Select(EntryId::DefineSelection) => {
                if let Some(text) = self.selected_text() {
                    let query = text.trim_matches(|c: char| !c.is_alphanumeric()).to_string();
                    let language = self.info.language.clone();
                    hub.send(Event::Select(EntryId::Launch(AppCmd::Dictionary { query, language }))).ok();
                }
                self.selection = None;
                true
            },
            Event::Select(EntryId::SearchForSelection) => {
                if let Some(text) = self.selected_text() {
                    let text = text.trim_matches(|c: char| !c.is_alphanumeric());
                    match make_query(text) {
                        Some(query) => {
                            self.search(text, query, hub);
                        },
                        None => {
                            let notif = Notification::new(ViewId::InvalidSearchQueryNotif,
                                                          "Invalid search query.".to_string(),
                                                          hub,
                                                          context);
                            self.children.push(Box::new(notif) as Box<dyn View>);
                        },
                    }
                }
                if let Some(rect) = self.selection_rect() {
                    hub.send(Event::RenderRegion(rect, UpdateMode::Gui)).ok();
                }
                self.selection = None;
                true
            },
            Event::Select(EntryId::GoToSelectedPageName) => {
                self.selected_text().and_then(|text| {
                    let end = text.find(|c: char| !c.is_ascii_digit() &&
                                                  !Digit::from_char(c).is_ok() &&
                                                  !c.is_ascii_uppercase())
                                  .unwrap_or(text.len());
                    self.find_page_by_name(&text[..end])
                }).map(|loc| {
                    self.go_to_page(loc, true, hub);
                });
                if let Some(rect) = self.selection_rect() {
                    hub.send(Event::RenderRegion(rect, UpdateMode::Gui)).ok();
                }
                self.selection = None;
                true
            },
            Event::Select(EntryId::AdjustSelection) => {
                self.state = State::AdjustSelection;
                true
            },
            Event::Select(EntryId::EditAnnotationNote(sel)) => {
                let text = self.find_annotation_ref(sel).map(|annot| annot.note.clone());
                self.toggle_edit_note(text, Some(true), hub, context);
                self.target_annotation = Some(sel);
                true
            },
            Event::Select(EntryId::RemoveAnnotationNote(sel)) => {
                if let Some(annot) = self.find_annotation_mut(sel) {
                    annot.note.clear();
                    annot.modified = Local::now();
                }
                self.update_annotations();
                true
            },
            Event::Select(EntryId::RemoveAnnotation(sel)) => {
                if let Some(annotations) = self.info.reader.as_mut().map(|r| &mut r.annotations) {
                    annotations.retain(|annot| annot.selection[0] != sel[0] || annot.selection[1] != sel[1]); 
                    self.update_annotations();
                }
                if let Some(rect) = self.text_rect(sel) {
                    hub.send(Event::RenderRegion(rect, UpdateMode::Gui)).ok();
                }
                true
            },
            Event::Select(EntryId::SetZoomMode(zoom_mode)) => {
                self.set_zoom_mode(zoom_mode, hub);
                true
            },
            Event::Select(EntryId::ApplyCroppings(index, scheme)) => {
                self.info.reader.as_mut().map(|r| {
                    if r.cropping_margins.is_none() {
                        r.cropping_margins = Some(CroppingMargins::Any(Margin::default()));
                    }
                    r.cropping_margins.as_mut().map(|c| c.apply(index, scheme))
                });
                true
            },
            Event::Select(EntryId::RemoveCroppings) => {
                if let Some(r) = self.info.reader.as_mut() {
                    r.cropping_margins = None;
                }
                self.cache.clear();
                self.update(None, hub);
                true
            },
            Event::Select(EntryId::SearchDirection(dir)) => {
                self.search_direction = dir;
                true
            },
            Event::Select(EntryId::SetFontFamily(ref font_family)) => {
                self.set_font_family(font_family, hub, context);
                true
            },
            Event::Select(EntryId::SetTextAlign(text_align)) => {
                self.set_text_align(text_align, hub, context);
                true
            },
            Event::Select(EntryId::SetFontSize(v)) => {
                let font_size = self.info.reader.as_ref()
                                    .and_then(|r| r.font_size)
                                    .unwrap_or(context.settings.reader.font_size);
                let font_size = font_size - 1.0 + v as f32 / 10.0;
                self.set_font_size(font_size, hub, context);
                true
            },
            Event::Select(EntryId::SetMarginWidth(width)) => {
                self.set_margin_width(width, hub, context);
                true
            },
            Event::Select(EntryId::SetLineHeight(v)) => {
                let line_height = 1.0 + v as f32 / 10.0;
                self.set_line_height(line_height, hub, context);
                true
            },
            Event::Select(EntryId::SetContrastExponent(v)) => {
                let exponent = 1.0 + v as f32 / 2.0;
                self.set_contrast_exponent(exponent, hub, context);
                true
            },
            Event::Select(EntryId::SetContrastGray(v)) => {
                let gray = ((1 << 8) - (1 << (8 - v))) as f32;
                self.set_contrast_gray(gray, hub, context);
                true
            },
            Event::Select(EntryId::SetPageName) => {
                self.toggle_name_page(None, hub, context);
                true
            },
            Event::Select(EntryId::RemovePageName) => {
                if let Some(ref mut r) = self.info.reader {
                    r.page_names.remove(&self.current_page);
                }
                true
            },
            Event::Reseed => {
                self.reseed(hub, context);
                true
            },
            Event::ToggleFrontlight => {
                if let Some(index) = locate::<TopBar>(self) {
                    self.child_mut(index).downcast_mut::<TopBar>().unwrap()
                        .update_frontlight_icon(hub, context);
                }
                true
            },
            Event::Device(DeviceEvent::Button { code: ButtonCode::Home, status: ButtonStatus::Pressed, .. }) => {
                self.quit(context);
                hub.send(Event::Back).ok();
                true
            },
            Event::Select(EntryId::Quit) |
            Event::Select(EntryId::Reboot) |
            Event::Select(EntryId::StartNickel) |
            Event::Back => {
                self.quit(context);
                false
            },
            Event::Focus(v) => {
                if let Some(ViewId::ReaderSearchInput) = v {
                    self.toggle_results_bar(false, hub, context);
                    if let Some(ref mut s) = self.search {
                        s.running.store(false, AtomicOrdering::Relaxed);
                    }
                    self.render_results(hub);
                    self.search = None;
                }
                self.focus = v;
                if v.is_some() {
                    self.toggle_keyboard(true, v, hub, context);
                }
                true
            },
            _ => false,
        }
    }

    fn render(&self, fb: &mut dyn Framebuffer, rect: Rectangle, _fonts: &mut Fonts) {
        fb.draw_rectangle(&rect, WHITE);

        for chunk in &self.chunks {
            let Resource { ref pixmap, scale, .. } = self.cache[&chunk.location];
            let chunk_rect = chunk.frame - chunk.frame.min + chunk.position;

            if let Some(region_rect) = rect.intersection(&chunk_rect) {
                let chunk_frame = region_rect - chunk.position + chunk.frame.min;
                let chunk_position = region_rect.min;
                fb.draw_framed_pixmap_contrast(pixmap, &chunk_frame, chunk_position, self.contrast.exponent, self.contrast.gray);

                if let Some(groups) = self.search.as_ref().and_then(|s| s.highlights.get(&chunk.location)) {
                    for rects in groups {
                        let mut last_rect: Option<Rectangle> = None;
                        for r in rects {
                            let rect = (*r * scale).to_rect() - chunk.frame.min + chunk.position;
                            if let Some(ref search_rect) = rect.intersection(&region_rect) {
                                fb.invert_region(search_rect);
                            }
                            if let Some(last) = last_rect {
                                if rect.min.y < last.max.y && last.min.y < rect.max.y && (last.max.x < rect.min.x || rect.max.x < last.min.x) {
                                    let space = if last.max.x < rect.min.x {
                                        rect![last.max.x, (last.min.y + rect.min.y) / 2,
                                              rect.min.x, (last.max.y + rect.max.y) / 2]
                                    } else {
                                        rect![rect.max.x, (last.min.y + rect.min.y) / 2,
                                              last.min.x, (last.max.y + rect.max.y) / 2]
                                    };
                                    if let Some(ref res_rect) = space.intersection(&region_rect) {
                                        fb.invert_region(res_rect);
                                    }
                                }
                            }
                            last_rect = Some(rect);
                        }
                    }
                }

                if let Some(annotations) = self.annotations.get(&chunk.location) {
                    for annot in annotations {
                        let [start, end] = annot.selection;
                        if let Some(text) = self.text.get(&chunk.location) {
                            let mut last_rect: Option<Rectangle> = None;
                            for word in text.iter().filter(|w| w.location >= start && w.location <= end) {
                                let rect = (word.rect * scale).to_rect() - chunk.frame.min + chunk.position;
                                if let Some(ref sel_rect) = rect.intersection(&region_rect) {
                                    fb.shift_region(sel_rect, ANNOTATION_DRIFT);
                                }
                                if let Some(last) = last_rect {
                                    if rect.min.y < last.max.y && last.min.y < rect.max.y && (last.max.x < rect.min.x || rect.max.x < last.min.x) {
                                        let space = if last.max.x < rect.min.x {
                                            rect![last.max.x, (last.min.y + rect.min.y) / 2,
                                                  rect.min.x, (last.max.y + rect.max.y) / 2]
                                        } else {
                                            rect![rect.max.x, (last.min.y + rect.min.y) / 2,
                                                  last.min.x, (last.max.y + rect.max.y) / 2]
                                        };
                                        if let Some(ref sel_rect) = space.intersection(&region_rect) {
                                            fb.shift_region(sel_rect, ANNOTATION_DRIFT);
                                        }
                                    }
                                }
                                last_rect = Some(rect);
                            }
                        }
                    }
                }

                if let Some(sel) = self.selection.as_ref() {
                    if let Some(text) = self.text.get(&chunk.location) {
                        let mut last_rect: Option<Rectangle> = None;
                        for word in text.iter().filter(|w| w.location >= sel.start && w.location <= sel.end) {
                            let rect = (word.rect * scale).to_rect() - chunk.frame.min + chunk.position;
                            if let Some(ref sel_rect) = rect.intersection(&region_rect) {
                                fb.invert_region(sel_rect);
                            }
                            if let Some(last) = last_rect {
                                if rect.min.y < last.max.y && last.min.y < rect.max.y && (last.max.x < rect.min.x || rect.max.x < last.min.x) {
                                    let space = if last.max.x < rect.min.x {
                                        rect![last.max.x, (last.min.y + rect.min.y) / 2,
                                              rect.min.x, (last.max.y + rect.max.y) / 2]
                                    } else {
                                        rect![rect.max.x, (last.min.y + rect.min.y) / 2,
                                              last.min.x, (last.max.y + rect.max.y) / 2]
                                    };
                                    if let Some(ref sel_rect) = space.intersection(&region_rect) {
                                        fb.invert_region(sel_rect);
                                    }
                                }
                            }
                            last_rect = Some(rect);
                        }
                    }
                }
            }
        }

        if self.info.reader.as_ref().map_or(false, |r| r.bookmarks.contains(&self.current_page)) {
            let dpi = CURRENT_DEVICE.dpi;
            let thickness = scale_by_dpi(3.0, dpi) as u16;
            let radius = mm_to_px(0.4, dpi) as i32 + thickness as i32;
            let center = pt!(self.rect.max.x - 5 * radius,
                             self.rect.min.y + 5 * radius);
            fb.draw_rounded_rectangle_with_border(&Rectangle::from_disk(center, radius),
                                                  &CornerSpec::Uniform(radius),
                                                  &BorderSpec { thickness, color: WHITE },
                                                  &BLACK);
        }
    }

    fn render_rect(&self, rect: &Rectangle) -> Rectangle {
        rect.intersection(&self.rect)
            .unwrap_or(self.rect)
    }

    fn resize(&mut self, rect: Rectangle, hub: &Hub, context: &mut Context) {
        if !self.children.is_empty() {
            let dpi = CURRENT_DEVICE.dpi;
            let (_, height) = context.display.dims;
            let thickness = scale_by_dpi(THICKNESS_MEDIUM, dpi) as i32;
            let (small_thickness, big_thickness) = halves(thickness);
            let &(small_height, big_height) = BAR_SIZES.get(&(height, dpi)).unwrap();
            let mut floating_layer_start = 0;

            self.children.retain(|child| !child.is::<Menu>());

            if self.children[0].is::<TopBar>() {
                let top_bar_rect = rect![rect.min.x, rect.min.y,
                                         rect.max.x, small_height as i32 - small_thickness];
                self.children[0].resize(top_bar_rect, hub, context);
                let separator_rect = rect![rect.min.x,
                                           small_height as i32 - small_thickness,
                                           rect.max.x,
                                           small_height as i32 + big_thickness];
                self.children[1].resize(separator_rect, hub, context);
            } else if self.children[0].is::<Filler>() {
                let mut index = 1;
                if self.children[index].is::<SearchBar>() {
                    let sb_rect = rect![rect.min.x,
                                        rect.max.y - (3 * big_height + 2 * small_height) as i32 + big_thickness,
                                        rect.max.x,
                                        rect.max.y - (3 * big_height + small_height) as i32 - small_thickness];
                    self.children[index].resize(sb_rect, hub, context);
                    self.children[index-1].resize(rect![rect.min.x, sb_rect.min.y - thickness,
                                                        rect.max.x, sb_rect.min.y],
                                                  hub, context);
                    index += 2;
                }
                if self.children[index].is::<Keyboard>() {
                    let kb_rect = rect![rect.min.x,
                                        rect.max.y - (small_height + 3 * big_height) as i32 + big_thickness,
                                        rect.max.x,
                                        rect.max.y - small_height as i32 - small_thickness];
                    self.children[index].resize(kb_rect, hub, context);
                    self.children[index+1].resize(rect![rect.min.x, kb_rect.max.y,
                                                        rect.max.x, kb_rect.max.y + thickness],
                                                  hub, context);
                    let kb_rect = *self.children[index].rect();
                    self.children[index-1].resize(rect![rect.min.x, kb_rect.min.y - thickness,
                                                        rect.max.x, kb_rect.min.y],
                                                  hub, context);
                    index += 2;
                }
                floating_layer_start = index;
            }

            if let Some(mut index) = locate::<BottomBar>(self) {
                floating_layer_start = index + 1;
                let separator_rect = rect![rect.min.x,
                                           rect.max.y - small_height as i32 - small_thickness,
                                           rect.max.x,
                                           rect.max.y - small_height as i32 + big_thickness];
                self.children[index-1].resize(separator_rect, hub, context);
                let bottom_bar_rect = rect![rect.min.x,
                                            rect.max.y - small_height as i32 + big_thickness,
                                            rect.max.x,
                                            rect.max.y];
                self.children[index].resize(bottom_bar_rect, hub, context);

                index -= 2;

                while index > 2 {
                    let bar_height = if self.children[index].is::<ToolBar>() {
                        2 * big_height
                    } else if self.children[index].is::<Keyboard>() {
                        3 * big_height
                    } else {
                        small_height
                    } as i32;

                    let y_max = self.children[index+1].rect().min.y;
                    let bar_rect = rect![rect.min.x,
                                         y_max - bar_height + thickness,
                                         rect.max.x,
                                         y_max];
                    self.children[index].resize(bar_rect, hub, context);
                    let y_max = self.children[index].rect().min.y;
                    let sp_rect = rect![rect.min.x,
                                        y_max - thickness,
                                        rect.max.x,
                                        y_max];
                    self.children[index-1].resize(sp_rect, hub, context);

                    index -= 2;
                }
            }

            for i in floating_layer_start..self.children.len() {
                self.children[i].resize(rect, hub, context);
            }
        }

        if self.view_port.zoom_mode == ZoomMode::FitToWidth {
            let ratio = (rect.width() as i32 - 2 * self.view_port.margin_width) as f32 /
                        (self.rect.width() as i32 - 2 * self.view_port.margin_width) as f32;
            self.view_port.top_offset = (self.view_port.top_offset as f32 * ratio) as i32;
        }

        self.rect = rect;

        if self.reflowable {
            let font_size = self.info.reader.as_ref()
                                .and_then(|r| r.font_size)
                                .unwrap_or(context.settings.reader.font_size);
            let mut doc = self.doc.lock().unwrap();
            doc.layout(rect.width(), rect.height(), font_size, CURRENT_DEVICE.dpi);
            let current_page = self.current_page.min(doc.pages_count() - 1);
            if let Some(location) = doc.resolve_location(Location::Exact(current_page)) {
                self.current_page = location;
            }
            self.text.clear();
        }

        self.cache.clear();
        self.update(Some(UpdateMode::Full), hub);
    }

    fn might_rotate(&self) -> bool {
        self.search.is_none()
    }

    fn is_background(&self) -> bool {
        true
    }

    fn rect(&self) -> &Rectangle {
        &self.rect
    }

    fn rect_mut(&mut self) -> &mut Rectangle {
        &mut self.rect
    }

    fn children(&self) -> &Vec<Box<dyn View>> {
        &self.children
    }

    fn children_mut(&mut self) -> &mut Vec<Box<dyn View>> {
        &mut self.children
    }
}<|MERGE_RESOLUTION|>--- conflicted
+++ resolved
@@ -2878,52 +2878,7 @@
                     return true;
                 }
 
-                let mut found = None;
-                let mut dmin = u32::max_value();
-                let dmax = (scale_by_dpi(RECT_DIST_JITTER, CURRENT_DEVICE.dpi) as i32).pow(2) as u32;
-
-                if let Some(rect) = self.selection_rect() {
-                    let d = center.rdist2(&rect);
-                    if d < dmax {
-                        self.state = State::Idle;
-                        let radius = scale_by_dpi(24.0, CURRENT_DEVICE.dpi) as i32;
-                        self.toggle_selection_menu(Rectangle::from_disk(center, radius), Some(true), hub, context);
-                    }
-                    return true;
-                }
-
-<<<<<<< HEAD
-                if center.x < x1 {
-                    let dc = sx1 - center.x;
-                    // Top left corner.
-                    if dc > 0 && center.y < self.rect.min.y + dc {
-                        self.go_to_bookmark(CycleDir::Previous, hub);
-                    // Bottom left corner.
-                    } else if dc > 0 && center.y > self.rect.max.y - dc {
-                        if context.settings.frontlight_presets.len() > 1 {
-                            if context.settings.frontlight {
-                                let lightsensor_level = if CURRENT_DEVICE.has_lightsensor() {
-                                    context.lightsensor.level().ok()
-                                } else {
-                                    None
-                                };
-                                if let Some(ref frontlight_levels) = guess_frontlight(lightsensor_level, &context.settings.frontlight_presets) {
-                                    let LightLevels { intensity, warmth } = *frontlight_levels;
-                                    context.frontlight.set_intensity(intensity);
-                                    context.frontlight.set_warmth(warmth);
-                                }
-                            }
-                        } else {
-                            hub.send(Event::ToggleFrontlight).unwrap();
-                        }
-                    // Left ear.
-                    } else {
-                        if self.search.is_none() {
-                            //self.go_to_chapter(CycleDir::Previous, hub);
-                            self.go_to_neighbor(CycleDir::Previous, hub, context);
-                        } else {
-                            self.go_to_results_page(0, hub);
-=======
+
                 for chunk in &self.chunks {
                     for word in &self.text[&chunk.location] {
                         let rect = (word.rect * chunk.scale).to_rect() - chunk.frame.min + chunk.position;
@@ -2931,7 +2886,6 @@
                         if d < dmax && d < dmin {
                             dmin = d;
                             found = Some((word.clone(), rect));
->>>>>>> 0c8f06ab
                         }
                     }
                 }
@@ -2943,15 +2897,6 @@
                         let radius = scale_by_dpi(24.0, CURRENT_DEVICE.dpi) as i32;
                         self.toggle_annotation_menu(&annot, Rectangle::from_disk(center, radius), Some(true), hub, context);
                     } else {
-<<<<<<< HEAD
-                        if self.search.is_none() {
-                            //self.go_to_chapter(CycleDir::Next, hub);
-                            self.go_to_neighbor(CycleDir::Previous, hub, context);
-                        } else {
-                            let last_page = self.search.as_ref().unwrap().highlights.len() - 1;
-                            self.go_to_results_page(last_page, hub);
-                        }
-=======
                         self.selection = Some(Selection {
                             start: anchor,
                             end: anchor,
@@ -2959,7 +2904,6 @@
                         });
                         self.state = State::Selection(id);
                         hub.send(Event::RenderRegion(rect, UpdateMode::Fast)).ok();
->>>>>>> 0c8f06ab
                     }
                 }
 
