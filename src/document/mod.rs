--- conflicted
+++ resolved
@@ -66,11 +66,8 @@
     fn layout(&mut self, width: u32, height: u32, font_size: f32, dpi: u16);
     fn set_font_family(&mut self, family_name: &str, search_path: &str);
     fn set_margin_width(&mut self, width: i32);
-<<<<<<< HEAD
     fn set_font_var(&mut self, font_var: i32);
-=======
     fn set_text_align(&mut self, text_align: TextAlign);
->>>>>>> 30c8bdcb
     fn set_line_height(&mut self, line_height: f32);
 
     fn title(&self) -> Option<String>;
